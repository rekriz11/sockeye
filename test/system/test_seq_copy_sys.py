# Copyright 2017 Amazon.com, Inc. or its affiliates. All Rights Reserved.
#
# Licensed under the Apache License, Version 2.0 (the "License"). You may not
# use this file except in compliance with the License. A copy of the License
# is located at
#
#     http://aws.amazon.com/apache2.0/
#
# or in the "license" file accompanying this file. This file is distributed on
# an "AS IS" BASIS, WITHOUT WARRANTIES OR CONDITIONS OF ANY KIND, either
# express or implied. See the License for the specific language governing
# permissions and limitations under the License.

import os
from tempfile import TemporaryDirectory

import pytest

from test.common import generate_digits_file, run_train_translate

_TRAIN_LINE_COUNT = 10000
_DEV_LINE_COUNT = 100
<<<<<<< HEAD
_LINE_MAX_LENGTH = 9
_SEED_TRAIN = 13
_SEED_DEV = 17
=======
_LINE_MAX_LENGTH = 10
>>>>>>> 4d27aa30


@pytest.mark.parametrize("train_params, translate_params, perplexity_thresh, bleu_thresh", [
    # "Vanilla" LSTM encoder-decoder with attention
    ("--encoder rnn --num-layers 1 --rnn-cell-type lstm --rnn-num-hidden 64 --num-embed 32 --rnn-attention-type mlp"
     " --rnn-attention-num-hidden 32 --batch-size 16 --loss cross-entropy --optimized-metric perplexity"
     " --max-updates 10000 --checkpoint-frequency 1000 --optimizer adam --initial-learning-rate 0.001"
     " --rnn-dropout-states 0.0:0.1 --embed-dropout 0.1:0.0 --max-updates 5000",
     "--beam-size 5",
     1.01,
     0.98),
    # "Vanilla" LSTM encoder-decoder with attention (word-based batching)
    ("--encoder rnn --num-layers 1 --rnn-cell-type lstm --rnn-num-hidden 64 --num-embed 32 --attention-type mlp"
     " --attention-num-hidden 32 --batch-size 80 --batch-type word --loss cross-entropy --optimized-metric perplexity"
     " --max-updates 10000 --checkpoint-frequency 1000 --optimizer adam --initial-learning-rate 0.001"
     " --rnn-dropout-states 0.0:0.1 --embed-dropout 0.1:0.0",
     "--beam-size 5",
     1.01,
     0.98),
    # 2-layer transformer encoder, LSTM decoder with attention
    ("--encoder transformer --num-layers 2:1 --rnn-cell-type lstm --rnn-num-hidden 64 --num-embed 32"
     " --rnn-attention-type mhdot --rnn-attention-num-hidden 32 --batch-size 16 --rnn-attention-mhdot-heads 1"
     " --loss cross-entropy --optimized-metric perplexity --max-updates 10000"
     " --transformer-attention-heads 4 --transformer-model-size 64"
     " --transformer-feed-forward-num-hidden 64"
     " --checkpoint-frequency 1000 --optimizer adam --initial-learning-rate 0.001",
     "--beam-size 5",
     1.01,
     0.99),
    # LSTM encoder, 1-layer transformer decoder
    ("--encoder rnn --num-layers 1 --rnn-cell-type lstm --rnn-num-hidden 64 --num-embed 32"
     " --decoder transformer --batch-size 16"
     " --loss cross-entropy --optimized-metric perplexity --max-updates 3000"
     " --transformer-attention-heads 4 --transformer-model-size 32"
     " --transformer-feed-forward-num-hidden 64"
     " --checkpoint-frequency 1000 --optimizer adam --initial-learning-rate 0.001",
     "--beam-size 5",
     1.01,
     0.98),
    # 2-layer transformer
    ("--encoder transformer --decoder transformer"
     " --batch-size 16 --max-updates 3000"
     " --num-layers 2 --transformer-attention-heads 4 --transformer-model-size 32"
     " --transformer-feed-forward-num-hidden 64"
     " --checkpoint-frequency 1000 --optimizer adam --initial-learning-rate 0.001"
     " --layer-normalization",
     "--beam-size 1",
     1.01,
     0.999),
    # 3-layer cnn
    ("--encoder cnn --decoder cnn "
     " --batch-size 16 --num-layers 3 --max-updates 3000"
     " --cnn-num-hidden 32 --cnn-positional-embedding-type fixed"
     " --checkpoint-frequency 1000 --optimizer adam --initial-learning-rate 0.001",
     "--beam-size 1",
     1.01,
     0.999)
])
def test_seq_copy(train_params, translate_params, perplexity_thresh, bleu_thresh):
    """Task: copy short sequences of digits"""
    with TemporaryDirectory(prefix="test_seq_copy.") as work_dir:
        # Simple digits files for train/dev data
        train_source_path = os.path.join(work_dir, "train.src")
        train_target_path = os.path.join(work_dir, "train.tgt")
        dev_source_path = os.path.join(work_dir, "dev.src")
        dev_target_path = os.path.join(work_dir, "dev.tgt")
        generate_digits_file(train_source_path, train_target_path, _TRAIN_LINE_COUNT, _LINE_MAX_LENGTH, seed=_SEED_TRAIN)
        generate_digits_file(dev_source_path, dev_target_path, _DEV_LINE_COUNT, _LINE_MAX_LENGTH, seed=_SEED_DEV)
        # Test model configuration
        perplexity, bleu = run_train_translate(train_params,
                                               translate_params,
                                               train_source_path,
                                               train_target_path,
                                               dev_source_path,
                                               dev_target_path,
                                               max_seq_len=_LINE_MAX_LENGTH + 1,
                                               work_dir=work_dir)

        assert perplexity <= perplexity_thresh
        assert bleu >= bleu_thresh


@pytest.mark.parametrize("train_params, translate_params, perplexity_thresh, bleu_thresh", [
    # "Vanilla" LSTM encoder-decoder with attention
    ("--encoder rnn --num-layers 1 --rnn-cell-type lstm --rnn-num-hidden 64 --num-embed 32 --rnn-attention-type mlp"
     " --rnn-attention-num-hidden 32 --batch-size 16 --loss cross-entropy --optimized-metric perplexity "
     "--max-updates 10000 --checkpoint-frequency 1000 --optimizer adam --initial-learning-rate 0.001",
     "--beam-size 5",
     1.03,
     0.98),
    # "Vanilla" LSTM encoder-decoder with attention (word-based batching)
    ("--encoder rnn --num-layers 1 --rnn-cell-type lstm --rnn-num-hidden 64 --num-embed 32 --attention-type mlp"
     " --attention-num-hidden 32 --batch-size 80 --batch-type word --loss cross-entropy --optimized-metric perplexity"
     " --max-updates 10000 --checkpoint-frequency 1000 --optimizer adam --initial-learning-rate 0.001"
     " --rnn-dropout-states 0.0:0.1 --embed-dropout 0.1:0.0",
     "--beam-size 5",
     1.03,
     0.98),
    # 1-layer transformer encoder, LSTM decoder with attention
    ("--encoder transformer --num-layers 1 --rnn-cell-type lstm --rnn-num-hidden 64 --num-embed 32"
     " --rnn-attention-type mhdot --rnn-attention-num-hidden 32 --batch-size 16 --rnn-attention-mhdot-heads 2"
     " --loss cross-entropy --optimized-metric perplexity --max-updates 8000"
     " --transformer-attention-heads 4 --transformer-model-size 64"
     " --transformer-feed-forward-num-hidden 64"
     " --checkpoint-frequency 1000 --optimizer adam --initial-learning-rate 0.001",
     "--beam-size 5",
     1.01,
     0.99),
    # LSTM encoder, 2-layer transformer decoder
    ("--encoder rnn --num-layers 1:2 --rnn-cell-type lstm --rnn-num-hidden 64 --num-embed 32"
     " --decoder transformer --batch-size 16"
     " --loss cross-entropy --optimized-metric perplexity --max-updates 10000"
     " --transformer-attention-heads 4 --transformer-model-size 64"
     " --transformer-feed-forward-num-hidden 64"
     " --checkpoint-frequency 1000 --optimizer adam --initial-learning-rate 0.001",
     "--beam-size 5",
     1.01,
     0.98),
    # 2-layer transformer
    ("--encoder transformer --decoder transformer"
     " --batch-size 16 --max-updates 6000"
     " --num-layers 2 --transformer-attention-heads 4 --transformer-model-size 32"
     " --transformer-feed-forward-num-hidden 64"
     " --checkpoint-frequency 1000 --optimizer adam --initial-learning-rate 0.001"
     " --layer-normalization",
     "--beam-size 1",
     1.07,
     0.98),
    # 3-layer cnn
    ("--encoder cnn --decoder cnn "
     " --batch-size 16 --num-layers 3 --max-updates 10000"
     " --cnn-num-hidden 32 --cnn-positional-embedding-type fixed"
     " --checkpoint-frequency 1000 --optimizer adam --initial-learning-rate 0.001",
     "--beam-size 1",
     1.15,
     0.93)
])
def test_seq_sort(train_params, translate_params, perplexity_thresh, bleu_thresh):
    """Task: sort short sequences of digits"""
    with TemporaryDirectory(prefix="test_seq_sort.") as work_dir:
        # Simple digits files for train/dev data
        train_source_path = os.path.join(work_dir, "train.src")
        train_target_path = os.path.join(work_dir, "train.tgt")
        dev_source_path = os.path.join(work_dir, "dev.src")
        dev_target_path = os.path.join(work_dir, "dev.tgt")
        generate_digits_file(train_source_path, train_target_path, _TRAIN_LINE_COUNT, _LINE_MAX_LENGTH,
                             sort_target=True, seed=_SEED_TRAIN)
        generate_digits_file(dev_source_path, dev_target_path, _DEV_LINE_COUNT, _LINE_MAX_LENGTH,
                             sort_target=True, seed=_SEED_DEV)
        # Test model configuration
        perplexity, bleu = run_train_translate(train_params,
                                               translate_params,
                                               train_source_path,
                                               train_target_path,
                                               dev_source_path,
                                               dev_target_path,
                                               max_seq_len=_LINE_MAX_LENGTH + 1,
                                               work_dir=work_dir)
        assert perplexity <= perplexity_thresh
        assert bleu >= bleu_thresh<|MERGE_RESOLUTION|>--- conflicted
+++ resolved
@@ -20,13 +20,9 @@
 
 _TRAIN_LINE_COUNT = 10000
 _DEV_LINE_COUNT = 100
-<<<<<<< HEAD
-_LINE_MAX_LENGTH = 9
+_LINE_MAX_LENGTH = 10
 _SEED_TRAIN = 13
 _SEED_DEV = 17
-=======
-_LINE_MAX_LENGTH = 10
->>>>>>> 4d27aa30
 
 
 @pytest.mark.parametrize("train_params, translate_params, perplexity_thresh, bleu_thresh", [
