--- conflicted
+++ resolved
@@ -43,13 +43,10 @@
         return get_transformer_encoder(config, prefix)
     elif isinstance(config, ConvolutionalEncoderConfig):
         return get_convolutional_encoder(config, prefix)
-<<<<<<< HEAD
     elif isinstance(config, CustomSeqEncoderConfig):
         return get_custom_seq_encoder(config)
-=======
     elif isinstance(config, EmptyEncoderConfig):
         return EncoderSequence([EmptyEncoder(config)], config.dtype)
->>>>>>> 64a5cbf2
     else:
         from .image_captioning.encoder import ImageLoadedCnnEncoderConfig, \
             get_image_cnn_encoder
@@ -108,7 +105,6 @@
         self.dtype = dtype
 
 
-<<<<<<< HEAD
 class CustomSeqEncoderConfig(config.Config):
     """
     Configuration of a custom decoder layer consisting of a list of potentially nested decoder layers.
@@ -122,7 +118,8 @@
         self.encoder_layers = encoder_layers
         self.num_embed = num_embed
         self.dtype = dtype
-=======
+
+
 class EmptyEncoderConfig(config.Config):
     """
     Empty encoder configuration.
@@ -140,7 +137,6 @@
         self.num_hidden = num_hidden
         self.dtype = dtype
         self.allow_missing = True
->>>>>>> 64a5cbf2
 
 
 def get_recurrent_encoder(config: RecurrentEncoderConfig, prefix: str) -> 'Encoder':
