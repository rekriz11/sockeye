# Copyright 2017 Amazon.com, Inc. or its affiliates. All Rights Reserved.
#
# Licensed under the Apache License, Version 2.0 (the "License"). You may not
# use this file except in compliance with the License. A copy of the License
# is located at
#
#     http://aws.amazon.com/apache2.0/
#
# or in the "license" file accompanying this file. This file is distributed on
# an "AS IS" BASIS, WITHOUT WARRANTIES OR CONDITIONS OF ANY KIND, either
# express or implied. See the License for the specific language governing
# permissions and limitations under the License.

"""
Code for training
"""
import logging
import multiprocessing as mp
import os
import pickle
import random
import shutil
import time
from functools import reduce
from typing import Any, Dict, List, Optional, Tuple, Union

import mxnet as mx
import numpy as np
from math import sqrt

from . import checkpoint_decoder
from . import constants as C
from . import data_io
from . import loss
from . import lr_scheduler
from . import model
from . import utils
from . import vocab
from .optimizers import BatchState, CheckpointState, SockeyeOptimizer, OptimizerConfig

logger = logging.getLogger(__name__)

class TrainingModelMRT(model.SockeyeModel):
    """
    TrainingModel is a SockeyeModel that fully unrolls over source and target sequences.

    :param config: Configuration object holding details about the model.
    :param context: The context(s) that MXNet will be run in (GPU(s)/CPU).
    :param output_dir: Directory where this model is stored.
    :param provide_data: List of input data descriptions.
    :param provide_label: List of label descriptions.
    :param default_bucket_key: Default bucket key.
    :param bucketing: If True bucketing will be used, if False the computation graph will always be
            unrolled to the full length.
    :param gradient_compression_params: Optional dictionary of gradient compression parameters.
    :param fixed_param_names: Optional list of params to fix during training (i.e. their values will not be trained).
    """

    def __init__(self,
                 config: model.ModelConfig,
                 context: List[mx.context.Context],
                 output_dir: str,
                 train_iter: data_io.BaseParallelSampleIter,
                 provide_data: List[mx.io.DataDesc],
                 provide_label: List[mx.io.DataDesc],
                 default_bucket_key: Tuple[int, int],
                 fused: bool,
                 bucketing: bool,
                 state_names,
                 grad_req,
                 gradient_compression_params: Optional[Dict[str, Any]] = None,
                 fixed_param_names: Optional[List[str]] = None) -> None:
        super().__init__(config)
        self.mrt_metric = config.config_decoder.mrt_metric
        self.mrt_entropy_reg = config.config_decoder.mrt_entropy_reg
        self.mrt_num_samples = config.config_decoder.mrt_num_samples
        self.mrt_sup_grad_scale = config.config_decoder.mrt_sup_grad_scale
        self.mrt_max_target_seq_ratio = config.config_decoder.mrt_max_target_len_ratio
        self.training_monitor = None

        self.context = context
        self.output_dir = output_dir
        self.train_iter = train_iter
        self.fixed_param_names = fixed_param_names
        self._bucketing = bucketing
        self._gradient_compression_params = gradient_compression_params
        self._initialize(provide_data, provide_label, default_bucket_key)
        self._monitor = None  # type: Optional[mx.monitor.Monitor]

        self.state_names = state_names if state_names is not None else []
        self.grad_req = grad_req


    def _initialize(self,
                    provide_data: List[mx.io.DataDesc],
                    provide_label: List[mx.io.DataDesc],
                    default_bucket_key: Tuple[int, int]):
        """
        Initializes model components, creates training symbol and module, and binds it.
        """
        source = mx.sym.Variable(C.SOURCE_NAME)
        source_words = source.split(num_outputs=self.config.config_embed_source.num_factors,
                                    axis=2, squeeze_axis=True)[0]
        source_length = utils.compute_lengths(source_words)
        target = mx.sym.Variable(C.TARGET_NAME)
        target_length = utils.compute_lengths(target)
        labels = mx.sym.reshape(data=mx.sym.Variable(C.TARGET_LABEL_NAME), shape=(-1,))
        baseline = mx.sym.Variable('baseline')
        is_sample = mx.sym.Variable('is_sample', shape=(1,), dtype='int32')

        self.model_loss = loss.get_loss(self.config.config_loss)

        provide_data = provide_data + [mx.io.DataDesc(name='baseline', shape=(self.train_iter.bucket_batch_sizes[-1].batch_size, ), layout=C.BATCH_MAJOR)]
        #label_shapes = self.train_iter.provide_label

        data_names = [C.SOURCE_NAME, C.TARGET_NAME, 'baseline']
        label_names = [C.TARGET_LABEL_NAME]

        data_names = [x[0] for x in provide_data]
        label_names = [x[0] for x in provide_label]

        # check provide_{data,label} names
        provide_data_names = [d[0] for d in provide_data]
        utils.check_condition(provide_data_names == data_names,
                              "incompatible provide_data: %s, names should be %s" % (provide_data_names, data_names))
        provide_label_names = [d[0] for d in provide_label]
        utils.check_condition(provide_label_names == label_names,
                              "incompatible provide_label: %s, names should be %s" % (provide_label_names, label_names))


        def sym_gen(seq_lens):
            """
            Returns a (grouped) loss symbol given source & target input lengths.
            Also returns data and label names for the BucketingModule.
            """
            source_seq_len, target_seq_len = seq_lens

            # source embedding
            (source_embed,
             source_embed_length,
             source_embed_seq_len) = self.embedding_source.encode(source, source_length, source_seq_len)

            # target embedding
            (target_embed,
             target_embed_length,
             target_embed_seq_len) = self.embedding_target.encode(target, target_length, target_seq_len)

            # encoder
            # source_encoded: (batch_size, source_encoded_length, encoder_depth)
            (source_encoded,
             source_encoded_length,
             source_encoded_seq_len) = self.encoder.encode(source_embed,
                                                           source_embed_length,
                                                           source_embed_seq_len)

            source_lexicon = self.lexicon.lookup(source) if self.lexicon else None

            source_encoded_batch_major = mx.sym.swapaxes(source_encoded, dim1=0, dim2=1, name='source_encoded_batch_major')
            outputs = self.decoder.decode_mrt(source_encoded_batch_major, source_seq_len, source_length,
                                              labels, target_seq_len, self.mrt_max_target_seq_ratio, is_sample,
                                              self.train_iter.bucket_batch_sizes[-1].batch_size,
                                              self.mrt_entropy_reg, self.mrt_sup_grad_scale, source_lexicon)

            print("outputs: {}".format(outputs))

            sampled_words, sample_probs = outputs
            print("sampled_words: {}".format(len(sampled_words)))
            print("sample_probs: {}".format(len(sample_probs)))


            sampled_words = mx.sym.reshape(data=sampled_words, shape=(-3, 0))
            print("sampled_words1: {}".format(sampled_words))
            sample_probs = mx.sym.reshape(data=sample_probs, shape=(-3, 0))
            print("sample_probs1: {}".format(sample_probs))

            mrt_loss = mx.sym.Custom(data=sampled_words, label=labels,
                                     baseline=baseline, is_sampled=is_sample,
                                     metric=self.mrt_metric,
                                     ignore_ids=[C.PAD_ID],
                                     eos_id=C.EOS_ID,
                                     name=C.TARGET_NAME, op_type='Risk')

            print("mrt_loss: {}".format(mrt_loss))

            softmax_output = mx.sym.reshape(sample_probs,
                                            shape=(-1, self.config.vocab_target_size))

            print(self.config.vocab_target_size)

            print("softmax_output: {}".format(softmax_output))
            losses = mx.sym.Group([mrt_loss,
                                   mx.sym.BlockGrad(sampled_words, name=C.GEN_WORDS_NAME),
                                   mx.sym.BlockGrad(softmax_output, name=C.SOFTMAX_NAME),
                                   mx.sym.BlockGrad(target)])

            print("loss: {}".format(losses))

            return losses, data_names, label_names

            '''
            # decoder
            # target_decoded: (batch-size, target_len, decoder_depth)
            target_decoded = self.decoder.decode_sequence(source_encoded, source_encoded_length, source_encoded_seq_len,
                                                          target_embed, target_embed_length, target_embed_seq_len)

            # target_decoded: (batch_size * target_seq_len, decoder_depth)
            target_decoded = mx.sym.reshape(data=target_decoded, shape=(-3, 0))

            # output layer
            # logits: (batch_size * target_seq_len, target_vocab_size)
            logits = self.output_layer(target_decoded)

            loss_output = self.model_loss.get_loss(logits, labels)

            return mx.sym.Group(loss_output), data_names, label_names
            '''

        if self.config.lhuc:
            arguments = sym_gen(default_bucket_key)[0].list_arguments()
            fixed_param_names = [a for a in arguments if not a.endswith(C.LHUC_NAME)]
        else:
            fixed_param_names = self.fixed_param_names

        if self._bucketing:
            logger.info("Using bucketing. Default max_seq_len=%s", default_bucket_key)
            print("We are inside bucketing module....")
            self.module = mx.mod.BucketingModule(sym_gen=sym_gen,
                                                 logger=logger,
                                                 default_bucket_key=default_bucket_key,
                                                 context=self.context,
                                                 compression_params=self._gradient_compression_params,
                                                 fixed_param_names=fixed_param_names)
        else:
            logger.info("No bucketing. Unrolled to (%d,%d)",
                        self.config.config_data.max_seq_len_source, self.config.config_data.max_seq_len_target)
            symbol, _, __ = sym_gen(default_bucket_key)
            self.module = mx.mod.Module(symbol=symbol,
                                        data_names=data_names,
                                        label_names=label_names,
                                        logger=logger,
                                        context=self.context,
                                        compression_params=self._gradient_compression_params,
                                        fixed_param_names=fixed_param_names)


<<<<<<< HEAD
        print("We are before module bind.....")
=======

>>>>>>> 85b04375
        self.module.bind(data_shapes=provide_data,
                         label_shapes=provide_label,
                         for_training=True,
                         force_rebind=True,
                         grad_req='write')

        print("We are after module bind.....")
        exit(1)

        self.module.symbol.save(os.path.join(self.output_dir, C.SYMBOL_NAME))

        self.save_version(self.output_dir)
        self.save_config(self.output_dir)

    def run_forward_backward(self, batch: mx.io.DataBatch, metric: mx.metric.EvalMetric):
        """
        Runs forward/backward pass and updates training metric(s).
        """
        self.module.forward_backward(batch)
        self.module.update_metric(metric, batch.label)

    def update(self):
        """
        Updates parameters of the module.
        """
        self.module.update()

    def get_gradients(self) -> Dict[str, List[mx.nd.NDArray]]:
        """
        Returns a mapping of parameters names to gradient arrays. Parameter names are prefixed with the device.
        """
        # We may have None if not all parameters are optimized
        return {"dev_%d_%s" % (i, name): exe.grad_arrays[j] for i, exe in enumerate(self.executors) for j, name in
                enumerate(self.executor_group.arg_names)
                if name in self.executor_group.param_names and self.executors[0].grad_arrays[j] is not None}

    def get_global_gradient_norm(self) -> float:
        """
        Returns global gradient norm.
        """
        # average norm across executors:
        exec_norms = [global_norm([arr for arr in exe.grad_arrays if arr is not None]) for exe in self.executors]
        norm_val = sum(exec_norms) / float(len(exec_norms))
        norm_val *= self.optimizer.rescale_grad
        return norm_val

    def rescale_gradients(self, scale: float):
        """
        Rescales gradient arrays of executors by scale.
        """
        for exe in self.executors:
            for arr in exe.grad_arrays:
                if arr is None:
                    continue
                arr *= scale

    def prepare_batch(self, batch: mx.io.DataBatch):
        """
        Pre-fetches the next mini-batch.

        :param batch: The mini-batch to prepare.
        """
        self.module.prepare(batch)

    def evaluate(self, eval_iter: data_io.BaseParallelSampleIter, eval_metric: mx.metric.EvalMetric):
        """
        Resets and recomputes evaluation metric on given data iterator.
        """
        for eval_batch in eval_iter:
            self.module.forward(eval_batch, is_train=False)
            self.module.update_metric(eval_metric, eval_batch.label)

    @property
    def current_module(self) -> mx.module.Module:
        # As the BucketingModule does not expose all methods of the underlying Module we need to directly access
        # the currently active module, when we use bucketing.
        return self.module._curr_module if self._bucketing else self.module

    @property
    def executor_group(self):
        return self.current_module._exec_group

    @property
    def executors(self):
        return self.executor_group.execs

    @property
    def loss(self):
        return self.model_loss

    @property
    def optimizer(self) -> Union[mx.optimizer.Optimizer, SockeyeOptimizer]:
        """
        Returns the optimizer of the underlying module.
        """
        # TODO: Push update to MXNet to expose the optimizer (Module should have a get_optimizer method)
        return self.current_module._optimizer

    def initialize_optimizer(self, config: OptimizerConfig):
        """
        Initializes the optimizer of the underlying module with an optimizer config.
        """
        self.module.init_optimizer(kvstore=config.kvstore,
                                   optimizer=config.name,
                                   optimizer_params=config.params,
                                   force_init=True)  # force init for training resumption use case

    def save_optimizer_states(self, fname: str):
        """
        Saves optimizer states to a file.

        :param fname: File name to save optimizer states to.
        """
        self.current_module.save_optimizer_states(fname)

    def load_optimizer_states(self, fname: str):
        """
        Loads optimizer states from file.

        :param fname: File name to load optimizer states from.
        """
        self.current_module.load_optimizer_states(fname)

    def initialize_parameters(self, initializer: mx.init.Initializer, allow_missing_params: bool):
        """
        Initializes the parameters of the underlying module.

        :param initializer: Parameter initializer.
        :param allow_missing_params: Whether to allow missing parameters.
        """
        self.module.init_params(initializer=initializer,
                                arg_params=self.params,
                                aux_params=self.aux_params,
                                allow_missing=allow_missing_params,
                                force_init=False)

    def log_parameters(self):
        """
        Logs information about model parameters.
        """
        arg_params, aux_params = self.module.get_params()
        total_parameters = 0
        info = []  # type: List[str]
        for name, array in sorted(arg_params.items()):
            info.append("%s: %s" % (name, array.shape))
            total_parameters += reduce(lambda x, y: x * y, array.shape)
        logger.info("Model parameters: %s", ", ".join(info))
        if self.fixed_param_names:
            logger.info("Fixed model parameters: %s", ", ".join(self.fixed_param_names))
        logger.info("Total # of parameters: %d", total_parameters)

    def save_params_to_file(self, fname: str):
        """
        Synchronizes parameters across devices, saves the parameters to disk, and updates self.params
        and self.aux_params.

        :param fname: Filename to write parameters to.
        """
        arg_params, aux_params = self.module.get_params()
        self.module.set_params(arg_params, aux_params)
        self.params = arg_params
        self.aux_params = aux_params
        super().save_params_to_file(fname)

    def load_params_from_file(self, fname: str, allow_missing_params: bool = False):
        """
        Loads parameters from a file and sets the parameters of the underlying module and this model instance.

        :param fname: File name to load parameters from.
        :param allow_missing_params: If set, the given parameters are allowed to be a subset of the Module parameters.
        """
        super().load_params_from_file(fname)  # sets self.params & self.aux_params
        self.module.set_params(arg_params=self.params,
                               aux_params=self.aux_params,
                               allow_missing=allow_missing_params)

    def install_monitor(self, monitor_pattern: str, monitor_stat_func_name: str):
        """
        Installs an MXNet monitor onto the underlying module.

        :param monitor_pattern: Pattern string.
        :param monitor_stat_func_name: Name of monitor statistics function.
        """
        self._monitor = mx.monitor.Monitor(interval=C.MEASURE_SPEED_EVERY,
                                           stat_func=C.MONITOR_STAT_FUNCS.get(monitor_stat_func_name),
                                           pattern=monitor_pattern,
                                           sort=True)
        self.module.install_monitor(self._monitor)
        logger.info("Installed MXNet monitor; pattern='%s'; statistics_func='%s'",
                    monitor_pattern, monitor_stat_func_name)

    @property
    def monitor(self) -> Optional[mx.monitor.Monitor]:
        return self._monitor


    def _get_shapes(self, train_iter) -> Tuple[mx.io.DataDesc, mx.io.DataDesc]:
        data_shapes = self._create_mrt_data_shapes(train_iter.provide_data, train_iter.batch_size)
        label_shapes = train_iter.provide_label

        return (data_shapes, label_shapes)

    @staticmethod
    def _create_mrt_data_shapes(data_shapes, batch_size):
        new_data_shapes = data_shapes + \
                          [mx.io.DataDesc(name='baseline', shape=(batch_size,),
                                          layout=C.BATCH_MAJOR)]

        return new_data_shapes

    @staticmethod
    def _create_mrt_batch(data_batch: mx.io.DataBatch):
        batch_size = data_batch.label[0].shape[0]

        data_batch.data = data_batch.data + [mx.nd.zeros((batch_size,))]
        data_batch.provide_data = data_batch.provide_data + \
                                  [mx.io.DataDesc(name='baseline', shape=(batch_size,),
                                                  layout=C.BATCH_MAJOR)]

        return data_batch

    @staticmethod
    def _expand_label_seq(labels: List[mx.nd.NDArray],
                          max_target_seq_len_ratio: float = 1.5):

        for label_idx in range(len(labels)):
            batch_size, target_seq_len = labels[label_idx].shape
            diff_target_seq_len = int(target_seq_len * max_target_seq_len_ratio) - target_seq_len
            labels[label_idx] = mx.nd.concat(*[labels[label_idx],
                                               mx.nd.zeros((batch_size, diff_target_seq_len))],
                                             dim=1)

        return labels


class TrainingModel(model.SockeyeModel):
    """
    TrainingModel is a SockeyeModel that fully unrolls over source and target sequences.

    :param config: Configuration object holding details about the model.
    :param context: The context(s) that MXNet will be run in (GPU(s)/CPU).
    :param output_dir: Directory where this model is stored.
    :param provide_data: List of input data descriptions.
    :param provide_label: List of label descriptions.
    :param default_bucket_key: Default bucket key.
    :param bucketing: If True bucketing will be used, if False the computation graph will always be
            unrolled to the full length.
    :param gradient_compression_params: Optional dictionary of gradient compression parameters.
    :param fixed_param_names: Optional list of params to fix during training (i.e. their values will not be trained).
    """

    def __init__(self,
                 config: model.ModelConfig,
                 context: List[mx.context.Context],
                 output_dir: str,
                 provide_data: List[mx.io.DataDesc],
                 provide_label: List[mx.io.DataDesc],
                 default_bucket_key: Tuple[int, int],
                 bucketing: bool,
                 gradient_compression_params: Optional[Dict[str, Any]] = None,
                 fixed_param_names: Optional[List[str]] = None) -> None:
        super().__init__(config)
        self.context = context
        self.output_dir = output_dir
        self.fixed_param_names = fixed_param_names
        self._bucketing = bucketing
        self._gradient_compression_params = gradient_compression_params
        self._initialize(provide_data, provide_label, default_bucket_key)
        self._monitor = None  # type: Optional[mx.monitor.Monitor]

    def _initialize(self,
                    provide_data: List[mx.io.DataDesc],
                    provide_label: List[mx.io.DataDesc],
                    default_bucket_key: Tuple[int, int]):
        """
        Initializes model components, creates training symbol and module, and binds it.
        """
        source = mx.sym.Variable(C.SOURCE_NAME)
        source_words = source.split(num_outputs=self.config.config_embed_source.num_factors,
                                    axis=2, squeeze_axis=True)[0]
        source_length = utils.compute_lengths(source_words)
        target = mx.sym.Variable(C.TARGET_NAME)
        target_length = utils.compute_lengths(target)
        labels = mx.sym.reshape(data=mx.sym.Variable(C.TARGET_LABEL_NAME), shape=(-1,))

        self.model_loss = loss.get_loss(self.config.config_loss)

        data_names = [C.SOURCE_NAME, C.TARGET_NAME]
        label_names = [C.TARGET_LABEL_NAME]

        # check provide_{data,label} names
        provide_data_names = [d[0] for d in provide_data]
        utils.check_condition(provide_data_names == data_names,
                              "incompatible provide_data: %s, names should be %s" % (provide_data_names, data_names))
        provide_label_names = [d[0] for d in provide_label]
        utils.check_condition(provide_label_names == label_names,
                              "incompatible provide_label: %s, names should be %s" % (provide_label_names, label_names))

        def sym_gen(seq_lens):
            """
            Returns a (grouped) loss symbol given source & target input lengths.
            Also returns data and label names for the BucketingModule.
            """
            source_seq_len, target_seq_len = seq_lens

            # source embedding
            (source_embed,
             source_embed_length,
             source_embed_seq_len) = self.embedding_source.encode(source, source_length, source_seq_len)

            # target embedding
            (target_embed,
             target_embed_length,
             target_embed_seq_len) = self.embedding_target.encode(target, target_length, target_seq_len)

            # encoder
            # source_encoded: (batch_size, source_encoded_length, encoder_depth)
            (source_encoded,
             source_encoded_length,
             source_encoded_seq_len) = self.encoder.encode(source_embed,
                                                           source_embed_length,
                                                           source_embed_seq_len)

            # decoder
            # target_decoded: (batch-size, target_len, decoder_depth)
            target_decoded = self.decoder.decode_sequence(source_encoded, source_encoded_length, source_encoded_seq_len,
                                                          target_embed, target_embed_length, target_embed_seq_len)

            # target_decoded: (batch_size * target_seq_len, decoder_depth)
            target_decoded = mx.sym.reshape(data=target_decoded, shape=(-3, 0))

            # output layer
            # logits: (batch_size * target_seq_len, target_vocab_size)
            logits = self.output_layer(target_decoded)

            loss_output = self.model_loss.get_loss(logits, labels)
            print("#######")

            return mx.sym.Group(loss_output), data_names, label_names

        if self.config.lhuc:
            arguments = sym_gen(default_bucket_key)[0].list_arguments()
            fixed_param_names = [a for a in arguments if not a.endswith(C.LHUC_NAME)]
        else:
            fixed_param_names = self.fixed_param_names

        if self._bucketing:
            logger.info("Using bucketing. Default max_seq_len=%s", default_bucket_key)
            self.module = mx.mod.BucketingModule(sym_gen=sym_gen,
                                                 logger=logger,
                                                 default_bucket_key=default_bucket_key,
                                                 context=self.context,
                                                 compression_params=self._gradient_compression_params,
                                                 fixed_param_names=fixed_param_names)
        else:
            logger.info("No bucketing. Unrolled to (%d,%d)",
                        self.config.config_data.max_seq_len_source, self.config.config_data.max_seq_len_target)
            symbol, _, __ = sym_gen(default_bucket_key)
            self.module = mx.mod.Module(symbol=symbol,
                                        data_names=data_names,
                                        label_names=label_names,
                                        logger=logger,
                                        context=self.context,
                                        compression_params=self._gradient_compression_params,
                                        fixed_param_names=fixed_param_names)

        print("@@@@@@@@")
        print(provide_data)
        print(provide_label)

        self.module.bind(data_shapes=provide_data,
                         label_shapes=provide_label,
                         for_training=True,
                         force_rebind=True,
                         grad_req='write')
        exit(1)

        self.module.symbol.save(os.path.join(self.output_dir, C.SYMBOL_NAME))

        self.save_version(self.output_dir)
        self.save_config(self.output_dir)

    def run_forward_backward(self, batch: mx.io.DataBatch, metric: mx.metric.EvalMetric):
        """
        Runs forward/backward pass and updates training metric(s).
        """
        self.module.forward_backward(batch)
        self.module.update_metric(metric, batch.label)

    def update(self):
        """
        Updates parameters of the module.
        """
        self.module.update()

    def get_gradients(self) -> Dict[str, List[mx.nd.NDArray]]:
        """
        Returns a mapping of parameters names to gradient arrays. Parameter names are prefixed with the device.
        """
        # We may have None if not all parameters are optimized
        return {"dev_%d_%s" % (i, name): exe.grad_arrays[j] for i, exe in enumerate(self.executors) for j, name in
                enumerate(self.executor_group.arg_names)
                if name in self.executor_group.param_names and self.executors[0].grad_arrays[j] is not None}

    def get_global_gradient_norm(self) -> float:
        """
        Returns global gradient norm.
        """
        # average norm across executors:
        exec_norms = [global_norm([arr for arr in exe.grad_arrays if arr is not None]) for exe in self.executors]
        norm_val = sum(exec_norms) / float(len(exec_norms))
        norm_val *= self.optimizer.rescale_grad
        return norm_val

    def rescale_gradients(self, scale: float):
        """
        Rescales gradient arrays of executors by scale.
        """
        for exe in self.executors:
            for arr in exe.grad_arrays:
                if arr is None:
                    continue
                arr *= scale

    def prepare_batch(self, batch: mx.io.DataBatch):
        """
        Pre-fetches the next mini-batch.

        :param batch: The mini-batch to prepare.
        """
        self.module.prepare(batch)

    def evaluate(self, eval_iter: data_io.BaseParallelSampleIter, eval_metric: mx.metric.EvalMetric):
        """
        Resets and recomputes evaluation metric on given data iterator.
        """
        for eval_batch in eval_iter:
            self.module.forward(eval_batch, is_train=False)
            self.module.update_metric(eval_metric, eval_batch.label)

    @property
    def current_module(self) -> mx.module.Module:
        # As the BucketingModule does not expose all methods of the underlying Module we need to directly access
        # the currently active module, when we use bucketing.
        return self.module._curr_module if self._bucketing else self.module

    @property
    def executor_group(self):
        return self.current_module._exec_group

    @property
    def executors(self):
        return self.executor_group.execs

    @property
    def loss(self):
        return self.model_loss

    @property
    def optimizer(self) -> Union[mx.optimizer.Optimizer, SockeyeOptimizer]:
        """
        Returns the optimizer of the underlying module.
        """
        # TODO: Push update to MXNet to expose the optimizer (Module should have a get_optimizer method)
        return self.current_module._optimizer

    def initialize_optimizer(self, config: OptimizerConfig):
        """
        Initializes the optimizer of the underlying module with an optimizer config.
        """
        self.module.init_optimizer(kvstore=config.kvstore,
                                   optimizer=config.name,
                                   optimizer_params=config.params,
                                   force_init=True)  # force init for training resumption use case

    def save_optimizer_states(self, fname: str):
        """
        Saves optimizer states to a file.

        :param fname: File name to save optimizer states to.
        """
        self.current_module.save_optimizer_states(fname)

    def load_optimizer_states(self, fname: str):
        """
        Loads optimizer states from file.

        :param fname: File name to load optimizer states from.
        """
        self.current_module.load_optimizer_states(fname)

    def initialize_parameters(self, initializer: mx.init.Initializer, allow_missing_params: bool):
        """
        Initializes the parameters of the underlying module.

        :param initializer: Parameter initializer.
        :param allow_missing_params: Whether to allow missing parameters.
        """
        self.module.init_params(initializer=initializer,
                                arg_params=self.params,
                                aux_params=self.aux_params,
                                allow_missing=allow_missing_params,
                                force_init=False)

    def log_parameters(self):
        """
        Logs information about model parameters.
        """
        arg_params, aux_params = self.module.get_params()
        total_parameters = 0
        info = []  # type: List[str]
        for name, array in sorted(arg_params.items()):
            info.append("%s: %s" % (name, array.shape))
            total_parameters += reduce(lambda x, y: x * y, array.shape)
        logger.info("Model parameters: %s", ", ".join(info))
        if self.fixed_param_names:
            logger.info("Fixed model parameters: %s", ", ".join(self.fixed_param_names))
        logger.info("Total # of parameters: %d", total_parameters)

    def save_params_to_file(self, fname: str):
        """
        Synchronizes parameters across devices, saves the parameters to disk, and updates self.params
        and self.aux_params.

        :param fname: Filename to write parameters to.
        """
        arg_params, aux_params = self.module.get_params()
        self.module.set_params(arg_params, aux_params)
        self.params = arg_params
        self.aux_params = aux_params
        super().save_params_to_file(fname)

    def load_params_from_file(self, fname: str, allow_missing_params: bool = False):
        """
        Loads parameters from a file and sets the parameters of the underlying module and this model instance.

        :param fname: File name to load parameters from.
        :param allow_missing_params: If set, the given parameters are allowed to be a subset of the Module parameters.
        """
        super().load_params_from_file(fname)  # sets self.params & self.aux_params
        self.module.set_params(arg_params=self.params,
                               aux_params=self.aux_params,
                               allow_missing=allow_missing_params)

    def install_monitor(self, monitor_pattern: str, monitor_stat_func_name: str):
        """
        Installs an MXNet monitor onto the underlying module.

        :param monitor_pattern: Pattern string.
        :param monitor_stat_func_name: Name of monitor statistics function.
        """
        self._monitor = mx.monitor.Monitor(interval=C.MEASURE_SPEED_EVERY,
                                           stat_func=C.MONITOR_STAT_FUNCS.get(monitor_stat_func_name),
                                           pattern=monitor_pattern,
                                           sort=True)
        self.module.install_monitor(self._monitor)
        logger.info("Installed MXNet monitor; pattern='%s'; statistics_func='%s'",
                    monitor_pattern, monitor_stat_func_name)

    @property
    def monitor(self) -> Optional[mx.monitor.Monitor]:
        return self._monitor


def global_norm(ndarrays: List[mx.nd.NDArray]) -> float:
    # accumulate in a list, as asscalar is blocking and this way we can run the norm calculation in parallel.
    norms = [mx.nd.square(mx.nd.norm(arr)) for arr in ndarrays if arr is not None]
    return sqrt(sum(norm.asscalar() for norm in norms))


class TrainState:
    """
    Stores the state an EarlyStoppingTrainer instance.
    """

    __slots__ = ['num_not_improved', 'epoch', 'checkpoint', 'best_checkpoint',
                 'updates', 'samples', 'gradient_norm', 'gradients', 'metrics', 'start_tic',
                 'early_stopping_metric', 'best_metric', 'best_checkpoint']

    def __init__(self, early_stopping_metric: str) -> None:
        self.num_not_improved = 0
        self.epoch = 0
        self.checkpoint = 0
        self.best_checkpoint = 0
        self.updates = 0
        self.samples = 0
        self.gradient_norm = None  # type: Optional[float]
        self.gradients = {}  # type: Dict[str, List[mx.nd.NDArray]]
        # stores dicts of metric names & values for each checkpoint
        self.metrics = []  # type: List[Dict]
        self.start_tic = time.time()
        self.early_stopping_metric = early_stopping_metric
        self.best_metric = C.METRIC_WORST[early_stopping_metric]
        self.best_checkpoint = 0

    def save(self, fname: str):
        """
        Saves this training state to fname.
        """
        with open(fname, "wb") as fp:
            pickle.dump(self, fp)

    @staticmethod
    def load(fname: str) -> 'TrainState':
        """
        Loads a training state from fname.
        """
        with open(fname, "rb") as fp:
            return pickle.load(fp)

class EarlyStoppingTrainerMRT:
    """
    Trainer class that fits a TrainingModel using early stopping on held-out validation data.

    :param model: TrainingModel instance.
    :param optimizer_config: The optimizer configuration.
    :param max_params_files_to_keep: Maximum number of params files to keep in the output folder (last n are kept).
    :param source_vocabs: Source vocabulary (and optional source factor vocabularies).
    :param target_vocab: Target vocabulary.
    """

    def __init__(self,
                 model: TrainingModel,
                 optimizer_config: OptimizerConfig,
                 max_params_files_to_keep: int,
                 source_vocabs: List[vocab.Vocab],
                 target_vocab: vocab.Vocab) -> None:
        self.model = model
        self.optimizer_config = optimizer_config
        self.max_params_files_to_keep = max_params_files_to_keep
        self.tflogger = TensorboardLogger(logdir=os.path.join(model.output_dir, C.TENSORBOARD_NAME),
                                          source_vocab=source_vocabs[0],
                                          target_vocab=target_vocab)
        self.state = None  # type: Optional[TrainState]

    def fit(self,
            train_iter: data_io.BaseParallelSampleIter,
            validation_iter: data_io.BaseParallelSampleIter,
            early_stopping_metric,
            metrics: List[str],
            checkpoint_frequency: int,
            max_num_not_improved: int,
            min_samples: Optional[int] = None,
            max_samples: Optional[int] = None,
            min_updates: Optional[int] = None,
            max_updates: Optional[int] = None,
            min_epochs: Optional[int] = None,
            max_epochs: Optional[int] = None,
            lr_decay_param_reset: bool = False,
            lr_decay_opt_states_reset: str = C.LR_DECAY_OPT_STATES_RESET_OFF,
            decoder: Optional[checkpoint_decoder.CheckpointDecoder] = None,
            mxmonitor_pattern: Optional[str] = None,
            mxmonitor_stat_func: Optional[str] = None,
            allow_missing_parameters: bool = False,
            existing_parameters: Optional[str] = None):
        """
        Fits model to data given by train_iter using early-stopping w.r.t data given by val_iter.
        Saves all intermediate and final output to output_folder.

        :param train_iter: The training data iterator.
        :param validation_iter: The data iterator for held-out data.

        :param early_stopping_metric: The metric that is evaluated on held-out data and optimized.
        :param metrics: List of metrics that will be tracked during training.
        :param checkpoint_frequency: Frequency of checkpoints in number of update steps.

        :param max_num_not_improved: Stop training if early_stopping_metric did not improve for this many checkpoints.
               Use -1 to disable stopping based on early_stopping_metric.
        :param min_samples: Optional minimum number of samples.
        :param max_samples: Optional maximum number of samples.
        :param min_updates: Optional minimum number of update steps.
        :param max_updates: Optional maximum number of update steps.
        :param min_epochs: Optional minimum number of epochs to train, overrides early stopping.
        :param max_epochs: Optional maximum number of epochs to train, overrides early stopping.

        :param lr_decay_param_reset: Reset parameters to previous best after a learning rate decay.
        :param lr_decay_opt_states_reset: How to reset optimizer states after a learning rate decay.

        :param decoder: Optional CheckpointDecoder instance to decode and compute evaluation metrics.
        :param mxmonitor_pattern: Optional pattern to match to monitor weights/gradients/outputs
               with MXNet's monitor. Default is None which means no monitoring.
        :param mxmonitor_stat_func: Choice of statistics function to run on monitored weights/gradients/outputs
               when using MXNEt's monitor.

        :param allow_missing_parameters: Allow missing parameters when initializing model parameters from file.
        :param existing_parameters: Optional filename of existing/pre-trained parameters to initialize from.

        :return: Best score on validation data observed during training.
        """
        self._check_args(metrics, early_stopping_metric, lr_decay_opt_states_reset, lr_decay_param_reset, decoder)
        logger.info("Early stopping by optimizing '%s'", early_stopping_metric)

        self._initialize_parameters(existing_parameters, allow_missing_parameters)
        self._initialize_optimizer()

        resume_training = os.path.exists(self.training_state_dirname)
        if resume_training:
            logger.info("Found partial training in '%s'. Resuming from saved state.", self.training_state_dirname)
            utils.check_condition('dist' not in self.optimizer_config.kvstore,
                                  "Training continuation not supported with distributed training.")
            self._load_training_state(train_iter)
        else:
            self.state = TrainState(early_stopping_metric)
            self._save_params()
            self._update_best_params_link()
            self._save_training_state(train_iter)
            self._update_best_optimizer_states(lr_decay_opt_states_reset)
            self.tflogger.log_graph(self.model.current_module.symbol)
            logger.info("Training started.")

        metric_train, metric_val, metric_loss = self._create_metrics(metrics, self.model.optimizer, self.model.loss)

        process_manager = None
        if decoder is not None:
            process_manager = DecoderProcessManager(self.model.output_dir, decoder=decoder)

        if mxmonitor_pattern is not None:
            self.model.install_monitor(mxmonitor_pattern, mxmonitor_stat_func)

        speedometer = Speedometer(frequency=C.MEASURE_SPEED_EVERY, auto_reset=False)
        tic = time.time()

        next_data_batch = train_iter.next()
        while True:

            if max_epochs is not None and self.state.epoch == max_epochs:
                logger.info("Maximum # of epochs (%s) reached.", max_epochs)
                break

            if max_updates is not None and self.state.updates == max_updates:
                logger.info("Maximum # of updates (%s) reached.", max_updates)
                break

            if max_samples is not None and self.state.samples >= max_samples:
                logger.info("Maximum # of samples (%s) reached", max_samples)
                break

            ######
            # STEP
            ######
            batch = next_data_batch
            self._step(self.model, batch, checkpoint_frequency, metric_train, metric_loss)
            batch_num_samples = batch.data[0].shape[0]
            batch_num_tokens = batch.data[0].shape[1] * batch_num_samples
            self.state.updates += 1
            self.state.samples += batch_num_samples

            if not train_iter.iter_next():
                self.state.epoch += 1
                train_iter.reset()

            next_data_batch = train_iter.next()
            self.model.prepare_batch(next_data_batch)

            speedometer(self.state.epoch, self.state.updates, batch_num_samples, batch_num_tokens, metric_train)

            ############
            # CHECKPOINT
            ############
            if self.state.updates > 0 and self.state.updates % checkpoint_frequency == 0:
                time_cost = time.time() - tic
                self.state.checkpoint += 1
                # (1) save parameters and evaluate on validation data
                self._save_params()
                logger.info("Checkpoint [%d]\tUpdates=%d Epoch=%d Samples=%d Time-cost=%.3f Updates/sec=%.3f",
                            self.state.checkpoint, self.state.updates, self.state.epoch,
                            self.state.samples, time_cost, checkpoint_frequency / time_cost)
                for name, val in metric_train.get_name_value():
                    logger.info('Checkpoint [%d]\tTrain-%s=%f', self.state.checkpoint, name, val)
                self._evaluate(validation_iter, metric_val)
                for name, val in metric_val.get_name_value():
                    logger.info('Checkpoint [%d]\tValidation-%s=%f', self.state.checkpoint, name, val)

                # (3) update training metrics
                self._update_metrics(metric_train, metric_val, process_manager)
                metric_train.reset()

                # (4) determine improvement
                has_improved = False
                previous_best = self.state.best_metric
                for checkpoint, metric_dict in enumerate(self.state.metrics, 1):
                    value = metric_dict.get("%s-val" % early_stopping_metric, self.state.best_metric)
                    if utils.metric_value_is_better(value, self.state.best_metric, early_stopping_metric):
                        self.state.best_metric = value
                        self.state.best_checkpoint = checkpoint
                        has_improved = True

                if has_improved:
                    self._update_best_params_link()
                    self._update_best_optimizer_states(lr_decay_opt_states_reset)
                    self.state.num_not_improved = 0
                    logger.info("Validation-%s improved to %f (delta=%f).", early_stopping_metric,
                                self.state.best_metric, abs(self.state.best_metric - previous_best))
                else:
                    self.state.num_not_improved += 1
                    logger.info("Validation-%s has not improved for %d checkpoints, best so far: %f",
                                early_stopping_metric, self.state.num_not_improved, self.state.best_metric)

                # If using an extended optimizer, provide extra state information about the current checkpoint
                # Loss: optimized metric
                if metric_loss is not None and isinstance(self.model.optimizer, SockeyeOptimizer):
                    m_val = 0
                    for name, val in metric_val.get_name_value():
                        if name == early_stopping_metric:
                            m_val = val
                    checkpoint_state = CheckpointState(checkpoint=self.state.checkpoint, metric_val=m_val)
                    self.model.optimizer.pre_update_checkpoint(checkpoint_state)

                # (5) adjust learning rates
                self._adjust_learning_rate(has_improved, lr_decay_param_reset, lr_decay_opt_states_reset)

                # (6) save training state
                self._save_training_state(train_iter)

                # (7) determine stopping
                if 0 <= max_num_not_improved <= self.state.num_not_improved:
                    logger.info("Maximum number of not improved checkpoints (%d) reached: %d",
                                max_num_not_improved, self.state.num_not_improved)
                    stop_fit = True

                    if min_epochs is not None and self.state.epoch < min_epochs:
                        logger.info("Minimum number of epochs (%d) not reached yet: %d",
                                    min_epochs, self.state.epoch)
                        stop_fit = False

                    if min_updates is not None and self.state.updates < min_updates:
                        logger.info("Minimum number of updates (%d) not reached yet: %d",
                                    min_updates, self.state.updates)
                        stop_fit = False

                    if min_samples is not None and self.state.samples < min_samples:
                        logger.info("Minimum number of samples (%d) not reached yet: %d",
                                    min_samples, self.state.samples)

                    if stop_fit:
                        break

                tic = time.time()

        self._cleanup(lr_decay_opt_states_reset, process_manager=process_manager)
        logger.info("Training finished. Best checkpoint: %d. Best validation %s: %.6f",
                    self.state.best_checkpoint, early_stopping_metric, self.state.best_metric)
        return self.state.best_metric

    def _step(self,
              model: TrainingModel,
              batch: mx.io.DataBatch,
              checkpoint_frequency: int,
              metric_train: mx.metric.EvalMetric,
              metric_loss: Optional[mx.metric.EvalMetric] = None):
        """
        Performs an update to model given a batch and updates metrics.
        """

        if model.monitor is not None:
            model.monitor.tic()

        ####################
        # Forward & Backward
        ####################
        model.run_forward_backward(batch, metric_train)

        ####################
        # Gradient rescaling
        ####################
        gradient_norm = None
        if self.state.updates > 0 and (self.state.updates + 1) % checkpoint_frequency == 0:
            # compute values for logging to metrics (before rescaling...)
            gradient_norm = self.state.gradient_norm = model.get_global_gradient_norm()
            self.state.gradients = model.get_gradients()

        # note: C.GRADIENT_CLIPPING_TYPE_ABS is handled by the mxnet optimizer directly
        if self.optimizer_config.gradient_clipping_type == C.GRADIENT_CLIPPING_TYPE_NORM:
            if gradient_norm is None:
                gradient_norm = model.get_global_gradient_norm()
            # clip gradients
            if gradient_norm > self.optimizer_config.gradient_clipping_threshold:
                ratio = self.optimizer_config.gradient_clipping_threshold / gradient_norm
                model.rescale_gradients(ratio)

        # If using an extended optimizer, provide extra state information about the current batch
        optimizer = model.optimizer
        if metric_loss is not None and isinstance(optimizer, SockeyeOptimizer):
            # Loss for this batch
            metric_loss.reset()
            metric_loss.update(batch.label, model.module.get_outputs())
            [(_, m_val)] = metric_loss.get_name_value()
            batch_state = BatchState(metric_val=m_val)
            optimizer.pre_update_batch(batch_state)

        ########
        # UPDATE
        ########
        model.update()

        if model.monitor is not None:
            results = model.monitor.toc()
            if results:
                for _, k, v in results:
                    logger.info('Monitor: Batch [{:d}] {:s} {:s}'.format(self.state.updates, k, v))

    def _evaluate(self, val_iter: data_io.BaseParallelSampleIter, val_metric: mx.metric.EvalMetric):
        """
        Evaluates the model on the validation data and updates the validation metric(s).
        """
        val_iter.reset()
        val_metric.reset()
        self.model.evaluate(val_iter, val_metric)

    def _update_metrics(self,
                        metric_train: mx.metric.EvalMetric,
                        metric_val: mx.metric.EvalMetric,
                        process_manager: Optional['DecoderProcessManager'] = None):
        """
        Updates metrics for current checkpoint. If a process manager is given, also collects previous decoding results
        and spawns a new decoding process.
        Writes all metrics to the metrics file and optionally logs to tensorboard.
        """
        checkpoint_metrics = {"epoch": self.state.epoch,
                              "learning-rate": self.model.optimizer.learning_rate,
                              "gradient-norm": self.state.gradient_norm,
                              "time-elapsed": time.time() - self.state.start_tic}
        gpu_memory_usage = utils.get_gpu_memory_usage(self.model.context)
        checkpoint_metrics['used-gpu-memory'] = sum(v[0] for v in gpu_memory_usage.values())

        for name, value in metric_train.get_name_value():
            checkpoint_metrics["%s-train" % name] = value
        for name, value in metric_val.get_name_value():
            checkpoint_metrics["%s-val" % name] = value

        if process_manager is not None:
            result = process_manager.collect_results()
            if result is not None:
                decoded_checkpoint, decoder_metrics = result
                self.state.metrics[decoded_checkpoint - 1].update(decoder_metrics)
                self.tflogger.log_metrics(decoder_metrics, decoded_checkpoint)
            process_manager.start_decoder(self.state.checkpoint)

        self.state.metrics.append(checkpoint_metrics)
        utils.write_metrics_file(self.state.metrics, self.metrics_fname)

        tf_metrics = checkpoint_metrics.copy()
        tf_metrics.update({"%s_grad" % n: v for n, v in self.state.gradients.items()})
        tf_metrics.update(self.model.params)
        self.tflogger.log_metrics(metrics=tf_metrics, checkpoint=self.state.checkpoint)

    def _cleanup(self, lr_decay_opt_states_reset: str, process_manager: Optional['DecoderProcessManager'] = None):
        """
        Cleans parameter files, training state directory and waits for remaining decoding processes.
        """
        utils.cleanup_params_files(self.model.output_dir, self.max_params_files_to_keep,
                                   self.state.checkpoint, self.state.best_checkpoint)
        if process_manager is not None:
            result = process_manager.collect_results()
            if result is not None:
                decoded_checkpoint, decoder_metrics = result
                self.state.metrics[decoded_checkpoint - 1].update(decoder_metrics)
                self.tflogger.log_metrics(decoder_metrics, decoded_checkpoint)
            utils.write_metrics_file(self.state.metrics, self.metrics_fname)

        final_training_state_dirname = os.path.join(self.model.output_dir, C.TRAINING_STATE_DIRNAME)
        if os.path.exists(final_training_state_dirname):
            shutil.rmtree(final_training_state_dirname)
        if lr_decay_opt_states_reset == C.LR_DECAY_OPT_STATES_RESET_BEST:
            best_opt_states_fname = os.path.join(self.model.output_dir, C.OPT_STATES_BEST)
            if os.path.exists(best_opt_states_fname):
                os.remove(best_opt_states_fname)

    def _initialize_parameters(self, params: Optional[str], allow_missing_params: bool):
        self.model.initialize_parameters(self.optimizer_config.initializer, allow_missing_params)
        if params is not None:
            logger.info("Training will start with parameters loaded from '%s'", params)
            self.model.load_params_from_file(params, allow_missing_params=allow_missing_params)
        self.model.log_parameters()

    def _initialize_optimizer(self):
        self.model.initialize_optimizer(self.optimizer_config)

    def _adjust_learning_rate(self, has_improved: bool, lr_decay_param_reset: bool, lr_decay_opt_states_reset: str):
        """
        Adjusts the optimizer learning rate if required.
        """
        if self.optimizer_config.lr_scheduler is not None:
            if issubclass(type(self.optimizer_config.lr_scheduler), lr_scheduler.AdaptiveLearningRateScheduler):
                lr_adjusted = self.optimizer_config.lr_scheduler.new_evaluation_result(has_improved)  # type: ignore
            else:
                lr_adjusted = False
            if lr_adjusted and not has_improved:
                if lr_decay_param_reset:
                    logger.info("Loading parameters from last best checkpoint: %d",
                                self.state.best_checkpoint)
                    self.model.load_params_from_file(self.best_params_fname)
                if lr_decay_opt_states_reset == C.LR_DECAY_OPT_STATES_RESET_INITIAL:
                    logger.info("Loading initial optimizer states")
                    self.model.load_optimizer_states(os.path.join(self.model.output_dir, C.OPT_STATES_INITIAL))
                elif lr_decay_opt_states_reset == C.LR_DECAY_OPT_STATES_RESET_BEST:
                    logger.info("Loading optimizer states from best checkpoint: %d",
                                self.state.best_checkpoint)
                    self.model.load_optimizer_states(os.path.join(self.model.output_dir, C.OPT_STATES_BEST))

    @property
    def best_params_fname(self) -> str:
        return os.path.join(self.model.output_dir, C.PARAMS_BEST_NAME)

    @property
    def current_params_fname(self) -> str:
        return os.path.join(self.model.output_dir, C.PARAMS_NAME % self.state.checkpoint)

    @property
    def metrics_fname(self) -> str:
        return os.path.join(self.model.output_dir, C.METRICS_NAME)

    @property
    def training_state_dirname(self) -> str:
        return os.path.join(self.model.output_dir, C.TRAINING_STATE_DIRNAME)

    @staticmethod
    def _create_eval_metric(metric_name: str) -> mx.metric.EvalMetric:
        """
        Creates an EvalMetric given a metric names.
        """
        # output_names refers to the list of outputs this metric should use to update itself, e.g. the softmax output
        if metric_name == C.ACCURACY:
            return utils.Accuracy(ignore_label=C.PAD_ID, output_names=[C.SOFTMAX_OUTPUT_NAME])
        elif metric_name == C.PERPLEXITY:
            return mx.metric.Perplexity(ignore_label=C.PAD_ID, output_names=[C.SOFTMAX_OUTPUT_NAME])
        else:
            raise ValueError("unknown metric name")

    @staticmethod
    def _create_eval_metric_composite(metric_names: List[str]) -> mx.metric.CompositeEvalMetric:
        """
        Creates a composite EvalMetric given a list of metric names.
        """
        metrics = [EarlyStoppingTrainer._create_eval_metric(metric_name) for metric_name in metric_names]
        return mx.metric.create(metrics)

    def _create_metrics(self, metrics: List[str], optimizer: mx.optimizer.Optimizer,
                        loss: loss.Loss) -> Tuple[mx.metric.EvalMetric,
                                                  mx.metric.EvalMetric,
                                                  Optional[mx.metric.EvalMetric]]:
        metric_train = self._create_eval_metric_composite(metrics)
        metric_val = self._create_eval_metric_composite(metrics)
        # If optimizer requires it, track loss as metric
        if isinstance(optimizer, SockeyeOptimizer):
            if optimizer.request_optimized_metric:
                metric_loss = self._create_eval_metric(self.state.early_stopping_metric)
            else:
                metric_loss = loss.create_metric()
        else:
            metric_loss = None
        return metric_train, metric_val, metric_loss

    def _update_best_params_link(self):
        """
        Updates the params.best link to the latest best parameter file.
        """
        best_params_path = self.best_params_fname
        actual_best_params_fname = C.PARAMS_NAME % self.state.best_checkpoint
        if os.path.lexists(best_params_path):
            os.remove(best_params_path)
        os.symlink(actual_best_params_fname, best_params_path)

    def _update_best_optimizer_states(self, lr_decay_opt_states_reset: str):
        if lr_decay_opt_states_reset == C.LR_DECAY_OPT_STATES_RESET_BEST:
            self.model.save_optimizer_states(os.path.join(self.model.output_dir, C.OPT_STATES_BEST))

    def _save_initial_optimizer_states(self, lr_decay_opt_states_reset: str):
        if lr_decay_opt_states_reset == C.LR_DECAY_OPT_STATES_RESET_INITIAL:
            self.model.save_optimizer_states(os.path.join(self.model.output_dir, C.OPT_STATES_INITIAL))

    def _check_args(self,
                    metrics: List[str],
                    early_stopping_metric: str,
                    lr_decay_opt_states_reset: str,
                    lr_decay_param_reset: bool,
                    cp_decoder: Optional[checkpoint_decoder.CheckpointDecoder] = None):
        """
        Helper function that checks various configuration compatibilities.
        """
        utils.check_condition(len(metrics) > 0, "At least one metric must be provided.")
        for metric in metrics:
            utils.check_condition(metric in C.METRICS, "Unknown metric to track during training: %s" % metric)

        if 'dist' in self.optimizer_config.kvstore:
            # In distributed training the optimizer will run remotely. For eve we however need to pass information about
            # the loss, which is not possible anymore by means of accessing self.module._curr_module._optimizer.
            utils.check_condition(self.optimizer_config.name != C.OPTIMIZER_EVE,
                                  "Eve optimizer not supported with distributed training.")
            utils.check_condition(
                not issubclass(type(self.optimizer_config.lr_scheduler),
                               lr_scheduler.AdaptiveLearningRateScheduler),
                "Adaptive learning rate schedulers not supported with a dist kvstore. "
                "Try a fixed schedule such as %s." % C.LR_SCHEDULER_FIXED_RATE_INV_SQRT_T)
            utils.check_condition(not lr_decay_param_reset, "Parameter reset when the learning rate decays not "
                                                            "supported with distributed training.")
            utils.check_condition(lr_decay_opt_states_reset == C.LR_DECAY_OPT_STATES_RESET_OFF,
                                  "Optimizer state reset when the learning rate decays "
                                  "not supported with distributed training.")

        utils.check_condition(self.optimizer_config.gradient_clipping_type in C.GRADIENT_CLIPPING_TYPES,
                              "Unknown gradient clipping type %s" % self.optimizer_config.gradient_clipping_type)

        utils.check_condition(early_stopping_metric in C.METRICS,
                              "Unsupported early-stopping metric: %s" % early_stopping_metric)
        if early_stopping_metric in C.METRICS_REQUIRING_DECODER:
            utils.check_condition(cp_decoder is not None, "%s requires CheckpointDecoder" % early_stopping_metric)

    def _save_params(self):
        """
        Saves model parameters at current checkpoint and optionally cleans up older parameter files to save disk space.
        """
        self.model.save_params_to_file(self.current_params_fname)
        utils.cleanup_params_files(self.model.output_dir, self.max_params_files_to_keep, self.state.checkpoint,
                                   self.state.best_checkpoint)

    def _save_training_state(self, train_iter: data_io.BaseParallelSampleIter):
        """
        Saves current training state.
        """
        # Create temporary directory for storing the state of the optimization process
        training_state_dirname = os.path.join(self.model.output_dir, C.TRAINING_STATE_TEMP_DIRNAME)
        if not os.path.exists(training_state_dirname):
            os.mkdir(training_state_dirname)

        # (1) Parameters: link current file
        params_base_fname = C.PARAMS_NAME % self.state.checkpoint
        params_file = os.path.join(training_state_dirname, C.TRAINING_STATE_PARAMS_NAME)
        if os.path.exists(params_file):
            os.unlink(params_file)
        os.symlink(os.path.join("..", params_base_fname), params_file)

        # (2) Optimizer states
        opt_state_fname = os.path.join(training_state_dirname, C.OPT_STATES_LAST)
        self.model.save_optimizer_states(opt_state_fname)

        # (3) Data iterator
        train_iter.save_state(os.path.join(training_state_dirname, C.BUCKET_ITER_STATE_NAME))

        # (4) Random generators
        # RNG states: python's random and np.random provide functions for
        # storing the state, mxnet does not, but inside our code mxnet's RNG is
        # not used AFAIK
        with open(os.path.join(training_state_dirname, C.RNG_STATE_NAME), "wb") as fp:
            pickle.dump(random.getstate(), fp)
            pickle.dump(np.random.get_state(), fp)

        # (5) Training state
        self.state.save(os.path.join(training_state_dirname, C.TRAINING_STATE_NAME))

        # (6) Learning rate scheduler
        with open(os.path.join(training_state_dirname, C.SCHEDULER_STATE_NAME), "wb") as fp:
            pickle.dump(self.optimizer_config.lr_scheduler, fp)

        # First we rename the existing directory to minimize the risk of state
        # loss if the process is aborted during deletion (which will be slower
        # than directory renaming)
        delete_training_state_dirname = os.path.join(self.model.output_dir, C.TRAINING_STATE_TEMP_DELETENAME)
        if os.path.exists(self.training_state_dirname):
            os.rename(self.training_state_dirname, delete_training_state_dirname)
        os.rename(training_state_dirname, self.training_state_dirname)
        if os.path.exists(delete_training_state_dirname):
            shutil.rmtree(delete_training_state_dirname)

    def _load_training_state(self, train_iter: data_io.BaseParallelSampleIter):
        """
        Loads the full training state from disk.

        :param train_iter: training data iterator.
        """
        # (1) Parameters
        params_fname = os.path.join(self.training_state_dirname, C.TRAINING_STATE_PARAMS_NAME)
        self.model.load_params_from_file(params_fname)

        # (2) Optimizer states
        opt_state_fname = os.path.join(self.training_state_dirname, C.OPT_STATES_LAST)
        self.model.load_optimizer_states(opt_state_fname)

        # (3) Data Iterator
        train_iter.load_state(os.path.join(self.training_state_dirname, C.BUCKET_ITER_STATE_NAME))

        # (4) Random generators
        # RNG states: python's random and np.random provide functions for
        # storing the state, mxnet does not, but inside our code mxnet's RNG is
        # not used AFAIK
        with open(os.path.join(self.training_state_dirname, C.RNG_STATE_NAME), "rb") as fp:
            random.setstate(pickle.load(fp))
            np.random.set_state(pickle.load(fp))

        # (5) Training state
        self.state = TrainState.load(os.path.join(self.training_state_dirname, C.TRAINING_STATE_NAME))

        # (6) Learning rate scheduler
        with open(os.path.join(self.training_state_dirname, C.SCHEDULER_STATE_NAME), "rb") as fp:
            self.optimizer_config.set_lr_scheduler(pickle.load(fp))
        # initialize optimizer again
        self._initialize_optimizer()

class EarlyStoppingTrainer:
    """
    Trainer class that fits a TrainingModel using early stopping on held-out validation data.

    :param model: TrainingModel instance.
    :param optimizer_config: The optimizer configuration.
    :param max_params_files_to_keep: Maximum number of params files to keep in the output folder (last n are kept).
    :param source_vocabs: Source vocabulary (and optional source factor vocabularies).
    :param target_vocab: Target vocabulary.
    """

    def __init__(self,
                 model: TrainingModel,
                 optimizer_config: OptimizerConfig,
                 max_params_files_to_keep: int,
                 source_vocabs: List[vocab.Vocab],
                 target_vocab: vocab.Vocab) -> None:
        self.model = model
        self.optimizer_config = optimizer_config
        self.max_params_files_to_keep = max_params_files_to_keep
        self.tflogger = TensorboardLogger(logdir=os.path.join(model.output_dir, C.TENSORBOARD_NAME),
                                          source_vocab=source_vocabs[0],
                                          target_vocab=target_vocab)
        self.state = None  # type: Optional[TrainState]

    def fit(self,
            train_iter: data_io.BaseParallelSampleIter,
            validation_iter: data_io.BaseParallelSampleIter,
            early_stopping_metric,
            metrics: List[str],
            checkpoint_frequency: int,
            max_num_not_improved: int,
            min_samples: Optional[int] = None,
            max_samples: Optional[int] = None,
            min_updates: Optional[int] = None,
            max_updates: Optional[int] = None,
            min_epochs: Optional[int] = None,
            max_epochs: Optional[int] = None,
            lr_decay_param_reset: bool = False,
            lr_decay_opt_states_reset: str = C.LR_DECAY_OPT_STATES_RESET_OFF,
            decoder: Optional[checkpoint_decoder.CheckpointDecoder] = None,
            mxmonitor_pattern: Optional[str] = None,
            mxmonitor_stat_func: Optional[str] = None,
            allow_missing_parameters: bool = False,
            existing_parameters: Optional[str] = None):
        """
        Fits model to data given by train_iter using early-stopping w.r.t data given by val_iter.
        Saves all intermediate and final output to output_folder.

        :param train_iter: The training data iterator.
        :param validation_iter: The data iterator for held-out data.

        :param early_stopping_metric: The metric that is evaluated on held-out data and optimized.
        :param metrics: List of metrics that will be tracked during training.
        :param checkpoint_frequency: Frequency of checkpoints in number of update steps.

        :param max_num_not_improved: Stop training if early_stopping_metric did not improve for this many checkpoints.
               Use -1 to disable stopping based on early_stopping_metric.
        :param min_samples: Optional minimum number of samples.
        :param max_samples: Optional maximum number of samples.
        :param min_updates: Optional minimum number of update steps.
        :param max_updates: Optional maximum number of update steps.
        :param min_epochs: Optional minimum number of epochs to train, overrides early stopping.
        :param max_epochs: Optional maximum number of epochs to train, overrides early stopping.

        :param lr_decay_param_reset: Reset parameters to previous best after a learning rate decay.
        :param lr_decay_opt_states_reset: How to reset optimizer states after a learning rate decay.

        :param decoder: Optional CheckpointDecoder instance to decode and compute evaluation metrics.
        :param mxmonitor_pattern: Optional pattern to match to monitor weights/gradients/outputs
               with MXNet's monitor. Default is None which means no monitoring.
        :param mxmonitor_stat_func: Choice of statistics function to run on monitored weights/gradients/outputs
               when using MXNEt's monitor.

        :param allow_missing_parameters: Allow missing parameters when initializing model parameters from file.
        :param existing_parameters: Optional filename of existing/pre-trained parameters to initialize from.

        :return: Best score on validation data observed during training.
        """
        self._check_args(metrics, early_stopping_metric, lr_decay_opt_states_reset, lr_decay_param_reset, decoder)
        logger.info("Early stopping by optimizing '%s'", early_stopping_metric)

        self._initialize_parameters(existing_parameters, allow_missing_parameters)
        self._initialize_optimizer()

        resume_training = os.path.exists(self.training_state_dirname)
        if resume_training:
            logger.info("Found partial training in '%s'. Resuming from saved state.", self.training_state_dirname)
            utils.check_condition('dist' not in self.optimizer_config.kvstore,
                                  "Training continuation not supported with distributed training.")
            self._load_training_state(train_iter)
        else:
            self.state = TrainState(early_stopping_metric)
            self._save_params()
            self._update_best_params_link()
            self._save_training_state(train_iter)
            self._update_best_optimizer_states(lr_decay_opt_states_reset)
            self.tflogger.log_graph(self.model.current_module.symbol)
            logger.info("Training started.")

        metric_train, metric_val, metric_loss = self._create_metrics(metrics, self.model.optimizer, self.model.loss)

        process_manager = None
        if decoder is not None:
            process_manager = DecoderProcessManager(self.model.output_dir, decoder=decoder)

        if mxmonitor_pattern is not None:
            self.model.install_monitor(mxmonitor_pattern, mxmonitor_stat_func)

        speedometer = Speedometer(frequency=C.MEASURE_SPEED_EVERY, auto_reset=False)
        tic = time.time()

        next_data_batch = train_iter.next()
        while True:

            if max_epochs is not None and self.state.epoch == max_epochs:
                logger.info("Maximum # of epochs (%s) reached.", max_epochs)
                break

            if max_updates is not None and self.state.updates == max_updates:
                logger.info("Maximum # of updates (%s) reached.", max_updates)
                break

            if max_samples is not None and self.state.samples >= max_samples:
                logger.info("Maximum # of samples (%s) reached", max_samples)
                break

            ######
            # STEP
            ######
            batch = next_data_batch
            self._step(self.model, batch, checkpoint_frequency, metric_train, metric_loss)
            batch_num_samples = batch.data[0].shape[0]
            batch_num_tokens = batch.data[0].shape[1] * batch_num_samples
            self.state.updates += 1
            self.state.samples += batch_num_samples

            if not train_iter.iter_next():
                self.state.epoch += 1
                train_iter.reset()

            next_data_batch = train_iter.next()
            self.model.prepare_batch(next_data_batch)

            speedometer(self.state.epoch, self.state.updates, batch_num_samples, batch_num_tokens, metric_train)

            ############
            # CHECKPOINT
            ############
            if self.state.updates > 0 and self.state.updates % checkpoint_frequency == 0:
                time_cost = time.time() - tic
                self.state.checkpoint += 1
                # (1) save parameters and evaluate on validation data
                self._save_params()
                logger.info("Checkpoint [%d]\tUpdates=%d Epoch=%d Samples=%d Time-cost=%.3f Updates/sec=%.3f",
                            self.state.checkpoint, self.state.updates, self.state.epoch,
                            self.state.samples, time_cost, checkpoint_frequency / time_cost)
                for name, val in metric_train.get_name_value():
                    logger.info('Checkpoint [%d]\tTrain-%s=%f', self.state.checkpoint, name, val)
                self._evaluate(validation_iter, metric_val)
                for name, val in metric_val.get_name_value():
                    logger.info('Checkpoint [%d]\tValidation-%s=%f', self.state.checkpoint, name, val)

                # (3) update training metrics
                self._update_metrics(metric_train, metric_val, process_manager)
                metric_train.reset()

                # (4) determine improvement
                has_improved = False
                previous_best = self.state.best_metric
                for checkpoint, metric_dict in enumerate(self.state.metrics, 1):
                    value = metric_dict.get("%s-val" % early_stopping_metric, self.state.best_metric)
                    if utils.metric_value_is_better(value, self.state.best_metric, early_stopping_metric):
                        self.state.best_metric = value
                        self.state.best_checkpoint = checkpoint
                        has_improved = True

                if has_improved:
                    self._update_best_params_link()
                    self._update_best_optimizer_states(lr_decay_opt_states_reset)
                    self.state.num_not_improved = 0
                    logger.info("Validation-%s improved to %f (delta=%f).", early_stopping_metric,
                                self.state.best_metric, abs(self.state.best_metric - previous_best))
                else:
                    self.state.num_not_improved += 1
                    logger.info("Validation-%s has not improved for %d checkpoints, best so far: %f",
                                early_stopping_metric, self.state.num_not_improved, self.state.best_metric)

                # If using an extended optimizer, provide extra state information about the current checkpoint
                # Loss: optimized metric
                if metric_loss is not None and isinstance(self.model.optimizer, SockeyeOptimizer):
                    m_val = 0
                    for name, val in metric_val.get_name_value():
                        if name == early_stopping_metric:
                            m_val = val
                    checkpoint_state = CheckpointState(checkpoint=self.state.checkpoint, metric_val=m_val)
                    self.model.optimizer.pre_update_checkpoint(checkpoint_state)

                # (5) adjust learning rates
                self._adjust_learning_rate(has_improved, lr_decay_param_reset, lr_decay_opt_states_reset)

                # (6) save training state
                self._save_training_state(train_iter)

                # (7) determine stopping
                if 0 <= max_num_not_improved <= self.state.num_not_improved:
                    logger.info("Maximum number of not improved checkpoints (%d) reached: %d",
                                max_num_not_improved, self.state.num_not_improved)
                    stop_fit = True

                    if min_epochs is not None and self.state.epoch < min_epochs:
                        logger.info("Minimum number of epochs (%d) not reached yet: %d",
                                    min_epochs, self.state.epoch)
                        stop_fit = False

                    if min_updates is not None and self.state.updates < min_updates:
                        logger.info("Minimum number of updates (%d) not reached yet: %d",
                                    min_updates, self.state.updates)
                        stop_fit = False

                    if min_samples is not None and self.state.samples < min_samples:
                        logger.info("Minimum number of samples (%d) not reached yet: %d",
                                    min_samples, self.state.samples)

                    if stop_fit:
                        break

                tic = time.time()

        self._cleanup(lr_decay_opt_states_reset, process_manager=process_manager)
        logger.info("Training finished. Best checkpoint: %d. Best validation %s: %.6f",
                    self.state.best_checkpoint, early_stopping_metric, self.state.best_metric)
        return self.state.best_metric

    def _step(self,
              model: TrainingModel,
              batch: mx.io.DataBatch,
              checkpoint_frequency: int,
              metric_train: mx.metric.EvalMetric,
              metric_loss: Optional[mx.metric.EvalMetric] = None):
        """
        Performs an update to model given a batch and updates metrics.
        """

        if model.monitor is not None:
            model.monitor.tic()

        ####################
        # Forward & Backward
        ####################
        model.run_forward_backward(batch, metric_train)

        ####################
        # Gradient rescaling
        ####################
        gradient_norm = None
        if self.state.updates > 0 and (self.state.updates + 1) % checkpoint_frequency == 0:
            # compute values for logging to metrics (before rescaling...)
            gradient_norm = self.state.gradient_norm = model.get_global_gradient_norm()
            self.state.gradients = model.get_gradients()

        # note: C.GRADIENT_CLIPPING_TYPE_ABS is handled by the mxnet optimizer directly
        if self.optimizer_config.gradient_clipping_type == C.GRADIENT_CLIPPING_TYPE_NORM:
            if gradient_norm is None:
                gradient_norm = model.get_global_gradient_norm()
            # clip gradients
            if gradient_norm > self.optimizer_config.gradient_clipping_threshold:
                ratio = self.optimizer_config.gradient_clipping_threshold / gradient_norm
                model.rescale_gradients(ratio)

        # If using an extended optimizer, provide extra state information about the current batch
        optimizer = model.optimizer
        if metric_loss is not None and isinstance(optimizer, SockeyeOptimizer):
            # Loss for this batch
            metric_loss.reset()
            metric_loss.update(batch.label, model.module.get_outputs())
            [(_, m_val)] = metric_loss.get_name_value()
            batch_state = BatchState(metric_val=m_val)
            optimizer.pre_update_batch(batch_state)

        ########
        # UPDATE
        ########
        model.update()

        if model.monitor is not None:
            results = model.monitor.toc()
            if results:
                for _, k, v in results:
                    logger.info('Monitor: Batch [{:d}] {:s} {:s}'.format(self.state.updates, k, v))

    def _evaluate(self, val_iter: data_io.BaseParallelSampleIter, val_metric: mx.metric.EvalMetric):
        """
        Evaluates the model on the validation data and updates the validation metric(s).
        """
        val_iter.reset()
        val_metric.reset()
        self.model.evaluate(val_iter, val_metric)

    def _update_metrics(self,
                        metric_train: mx.metric.EvalMetric,
                        metric_val: mx.metric.EvalMetric,
                        process_manager: Optional['DecoderProcessManager'] = None):
        """
        Updates metrics for current checkpoint. If a process manager is given, also collects previous decoding results
        and spawns a new decoding process.
        Writes all metrics to the metrics file and optionally logs to tensorboard.
        """
        checkpoint_metrics = {"epoch": self.state.epoch,
                              "learning-rate": self.model.optimizer.learning_rate,
                              "gradient-norm": self.state.gradient_norm,
                              "time-elapsed": time.time() - self.state.start_tic}
        gpu_memory_usage = utils.get_gpu_memory_usage(self.model.context)
        checkpoint_metrics['used-gpu-memory'] = sum(v[0] for v in gpu_memory_usage.values())

        for name, value in metric_train.get_name_value():
            checkpoint_metrics["%s-train" % name] = value
        for name, value in metric_val.get_name_value():
            checkpoint_metrics["%s-val" % name] = value

        if process_manager is not None:
            result = process_manager.collect_results()
            if result is not None:
                decoded_checkpoint, decoder_metrics = result
                self.state.metrics[decoded_checkpoint - 1].update(decoder_metrics)
                self.tflogger.log_metrics(decoder_metrics, decoded_checkpoint)
            process_manager.start_decoder(self.state.checkpoint)

        self.state.metrics.append(checkpoint_metrics)
        utils.write_metrics_file(self.state.metrics, self.metrics_fname)

        tf_metrics = checkpoint_metrics.copy()
        tf_metrics.update({"%s_grad" % n: v for n, v in self.state.gradients.items()})
        tf_metrics.update(self.model.params)
        self.tflogger.log_metrics(metrics=tf_metrics, checkpoint=self.state.checkpoint)

    def _cleanup(self, lr_decay_opt_states_reset: str, process_manager: Optional['DecoderProcessManager'] = None):
        """
        Cleans parameter files, training state directory and waits for remaining decoding processes.
        """
        utils.cleanup_params_files(self.model.output_dir, self.max_params_files_to_keep,
                                   self.state.checkpoint, self.state.best_checkpoint)
        if process_manager is not None:
            result = process_manager.collect_results()
            if result is not None:
                decoded_checkpoint, decoder_metrics = result
                self.state.metrics[decoded_checkpoint - 1].update(decoder_metrics)
                self.tflogger.log_metrics(decoder_metrics, decoded_checkpoint)
            utils.write_metrics_file(self.state.metrics, self.metrics_fname)

        final_training_state_dirname = os.path.join(self.model.output_dir, C.TRAINING_STATE_DIRNAME)
        if os.path.exists(final_training_state_dirname):
            shutil.rmtree(final_training_state_dirname)
        if lr_decay_opt_states_reset == C.LR_DECAY_OPT_STATES_RESET_BEST:
            best_opt_states_fname = os.path.join(self.model.output_dir, C.OPT_STATES_BEST)
            if os.path.exists(best_opt_states_fname):
                os.remove(best_opt_states_fname)

    def _initialize_parameters(self, params: Optional[str], allow_missing_params: bool):
        self.model.initialize_parameters(self.optimizer_config.initializer, allow_missing_params)
        if params is not None:
            logger.info("Training will start with parameters loaded from '%s'", params)
            self.model.load_params_from_file(params, allow_missing_params=allow_missing_params)
        self.model.log_parameters()

    def _initialize_optimizer(self):
        self.model.initialize_optimizer(self.optimizer_config)

    def _adjust_learning_rate(self, has_improved: bool, lr_decay_param_reset: bool, lr_decay_opt_states_reset: str):
        """
        Adjusts the optimizer learning rate if required.
        """
        if self.optimizer_config.lr_scheduler is not None:
            if issubclass(type(self.optimizer_config.lr_scheduler), lr_scheduler.AdaptiveLearningRateScheduler):
                lr_adjusted = self.optimizer_config.lr_scheduler.new_evaluation_result(has_improved)  # type: ignore
            else:
                lr_adjusted = False
            if lr_adjusted and not has_improved:
                if lr_decay_param_reset:
                    logger.info("Loading parameters from last best checkpoint: %d",
                                self.state.best_checkpoint)
                    self.model.load_params_from_file(self.best_params_fname)
                if lr_decay_opt_states_reset == C.LR_DECAY_OPT_STATES_RESET_INITIAL:
                    logger.info("Loading initial optimizer states")
                    self.model.load_optimizer_states(os.path.join(self.model.output_dir, C.OPT_STATES_INITIAL))
                elif lr_decay_opt_states_reset == C.LR_DECAY_OPT_STATES_RESET_BEST:
                    logger.info("Loading optimizer states from best checkpoint: %d",
                                self.state.best_checkpoint)
                    self.model.load_optimizer_states(os.path.join(self.model.output_dir, C.OPT_STATES_BEST))

    @property
    def best_params_fname(self) -> str:
        return os.path.join(self.model.output_dir, C.PARAMS_BEST_NAME)

    @property
    def current_params_fname(self) -> str:
        return os.path.join(self.model.output_dir, C.PARAMS_NAME % self.state.checkpoint)

    @property
    def metrics_fname(self) -> str:
        return os.path.join(self.model.output_dir, C.METRICS_NAME)

    @property
    def training_state_dirname(self) -> str:
        return os.path.join(self.model.output_dir, C.TRAINING_STATE_DIRNAME)

    @staticmethod
    def _create_eval_metric(metric_name: str) -> mx.metric.EvalMetric:
        """
        Creates an EvalMetric given a metric names.
        """
        # output_names refers to the list of outputs this metric should use to update itself, e.g. the softmax output
        if metric_name == C.ACCURACY:
            return utils.Accuracy(ignore_label=C.PAD_ID, output_names=[C.SOFTMAX_OUTPUT_NAME])
        elif metric_name == C.PERPLEXITY:
            return mx.metric.Perplexity(ignore_label=C.PAD_ID, output_names=[C.SOFTMAX_OUTPUT_NAME])
        else:
            raise ValueError("unknown metric name")

    @staticmethod
    def _create_eval_metric_composite(metric_names: List[str]) -> mx.metric.CompositeEvalMetric:
        """
        Creates a composite EvalMetric given a list of metric names.
        """
        metrics = [EarlyStoppingTrainer._create_eval_metric(metric_name) for metric_name in metric_names]
        return mx.metric.create(metrics)

    def _create_metrics(self, metrics: List[str], optimizer: mx.optimizer.Optimizer,
                        loss: loss.Loss) -> Tuple[mx.metric.EvalMetric,
                                                  mx.metric.EvalMetric,
                                                  Optional[mx.metric.EvalMetric]]:
        metric_train = self._create_eval_metric_composite(metrics)
        metric_val = self._create_eval_metric_composite(metrics)
        # If optimizer requires it, track loss as metric
        if isinstance(optimizer, SockeyeOptimizer):
            if optimizer.request_optimized_metric:
                metric_loss = self._create_eval_metric(self.state.early_stopping_metric)
            else:
                metric_loss = loss.create_metric()
        else:
            metric_loss = None
        return metric_train, metric_val, metric_loss

    def _update_best_params_link(self):
        """
        Updates the params.best link to the latest best parameter file.
        """
        best_params_path = self.best_params_fname
        actual_best_params_fname = C.PARAMS_NAME % self.state.best_checkpoint
        if os.path.lexists(best_params_path):
            os.remove(best_params_path)
        os.symlink(actual_best_params_fname, best_params_path)

    def _update_best_optimizer_states(self, lr_decay_opt_states_reset: str):
        if lr_decay_opt_states_reset == C.LR_DECAY_OPT_STATES_RESET_BEST:
            self.model.save_optimizer_states(os.path.join(self.model.output_dir, C.OPT_STATES_BEST))

    def _save_initial_optimizer_states(self, lr_decay_opt_states_reset: str):
        if lr_decay_opt_states_reset == C.LR_DECAY_OPT_STATES_RESET_INITIAL:
            self.model.save_optimizer_states(os.path.join(self.model.output_dir, C.OPT_STATES_INITIAL))

    def _check_args(self,
                    metrics: List[str],
                    early_stopping_metric: str,
                    lr_decay_opt_states_reset: str,
                    lr_decay_param_reset: bool,
                    cp_decoder: Optional[checkpoint_decoder.CheckpointDecoder] = None):
        """
        Helper function that checks various configuration compatibilities.
        """
        utils.check_condition(len(metrics) > 0, "At least one metric must be provided.")
        for metric in metrics:
            utils.check_condition(metric in C.METRICS, "Unknown metric to track during training: %s" % metric)

        if 'dist' in self.optimizer_config.kvstore:
            # In distributed training the optimizer will run remotely. For eve we however need to pass information about
            # the loss, which is not possible anymore by means of accessing self.module._curr_module._optimizer.
            utils.check_condition(self.optimizer_config.name != C.OPTIMIZER_EVE,
                                  "Eve optimizer not supported with distributed training.")
            utils.check_condition(
                not issubclass(type(self.optimizer_config.lr_scheduler),
                               lr_scheduler.AdaptiveLearningRateScheduler),
                "Adaptive learning rate schedulers not supported with a dist kvstore. "
                "Try a fixed schedule such as %s." % C.LR_SCHEDULER_FIXED_RATE_INV_SQRT_T)
            utils.check_condition(not lr_decay_param_reset, "Parameter reset when the learning rate decays not "
                                                            "supported with distributed training.")
            utils.check_condition(lr_decay_opt_states_reset == C.LR_DECAY_OPT_STATES_RESET_OFF,
                                  "Optimizer state reset when the learning rate decays "
                                  "not supported with distributed training.")

        utils.check_condition(self.optimizer_config.gradient_clipping_type in C.GRADIENT_CLIPPING_TYPES,
                              "Unknown gradient clipping type %s" % self.optimizer_config.gradient_clipping_type)

        utils.check_condition(early_stopping_metric in C.METRICS,
                              "Unsupported early-stopping metric: %s" % early_stopping_metric)
        if early_stopping_metric in C.METRICS_REQUIRING_DECODER:
            utils.check_condition(cp_decoder is not None, "%s requires CheckpointDecoder" % early_stopping_metric)

    def _save_params(self):
        """
        Saves model parameters at current checkpoint and optionally cleans up older parameter files to save disk space.
        """
        self.model.save_params_to_file(self.current_params_fname)
        utils.cleanup_params_files(self.model.output_dir, self.max_params_files_to_keep, self.state.checkpoint,
                                   self.state.best_checkpoint)

    def _save_training_state(self, train_iter: data_io.BaseParallelSampleIter):
        """
        Saves current training state.
        """
        # Create temporary directory for storing the state of the optimization process
        training_state_dirname = os.path.join(self.model.output_dir, C.TRAINING_STATE_TEMP_DIRNAME)
        if not os.path.exists(training_state_dirname):
            os.mkdir(training_state_dirname)

        # (1) Parameters: link current file
        params_base_fname = C.PARAMS_NAME % self.state.checkpoint
        params_file = os.path.join(training_state_dirname, C.TRAINING_STATE_PARAMS_NAME)
        if os.path.exists(params_file):
            os.unlink(params_file)
        os.symlink(os.path.join("..", params_base_fname), params_file)

        # (2) Optimizer states
        opt_state_fname = os.path.join(training_state_dirname, C.OPT_STATES_LAST)
        self.model.save_optimizer_states(opt_state_fname)

        # (3) Data iterator
        train_iter.save_state(os.path.join(training_state_dirname, C.BUCKET_ITER_STATE_NAME))

        # (4) Random generators
        # RNG states: python's random and np.random provide functions for
        # storing the state, mxnet does not, but inside our code mxnet's RNG is
        # not used AFAIK
        with open(os.path.join(training_state_dirname, C.RNG_STATE_NAME), "wb") as fp:
            pickle.dump(random.getstate(), fp)
            pickle.dump(np.random.get_state(), fp)

        # (5) Training state
        self.state.save(os.path.join(training_state_dirname, C.TRAINING_STATE_NAME))

        # (6) Learning rate scheduler
        with open(os.path.join(training_state_dirname, C.SCHEDULER_STATE_NAME), "wb") as fp:
            pickle.dump(self.optimizer_config.lr_scheduler, fp)

        # First we rename the existing directory to minimize the risk of state
        # loss if the process is aborted during deletion (which will be slower
        # than directory renaming)
        delete_training_state_dirname = os.path.join(self.model.output_dir, C.TRAINING_STATE_TEMP_DELETENAME)
        if os.path.exists(self.training_state_dirname):
            os.rename(self.training_state_dirname, delete_training_state_dirname)
        os.rename(training_state_dirname, self.training_state_dirname)
        if os.path.exists(delete_training_state_dirname):
            shutil.rmtree(delete_training_state_dirname)

    def _load_training_state(self, train_iter: data_io.BaseParallelSampleIter):
        """
        Loads the full training state from disk.

        :param train_iter: training data iterator.
        """
        # (1) Parameters
        params_fname = os.path.join(self.training_state_dirname, C.TRAINING_STATE_PARAMS_NAME)
        self.model.load_params_from_file(params_fname)

        # (2) Optimizer states
        opt_state_fname = os.path.join(self.training_state_dirname, C.OPT_STATES_LAST)
        self.model.load_optimizer_states(opt_state_fname)

        # (3) Data Iterator
        train_iter.load_state(os.path.join(self.training_state_dirname, C.BUCKET_ITER_STATE_NAME))

        # (4) Random generators
        # RNG states: python's random and np.random provide functions for
        # storing the state, mxnet does not, but inside our code mxnet's RNG is
        # not used AFAIK
        with open(os.path.join(self.training_state_dirname, C.RNG_STATE_NAME), "rb") as fp:
            random.setstate(pickle.load(fp))
            np.random.set_state(pickle.load(fp))

        # (5) Training state
        self.state = TrainState.load(os.path.join(self.training_state_dirname, C.TRAINING_STATE_NAME))

        # (6) Learning rate scheduler
        with open(os.path.join(self.training_state_dirname, C.SCHEDULER_STATE_NAME), "rb") as fp:
            self.optimizer_config.set_lr_scheduler(pickle.load(fp))
        # initialize optimizer again
        self._initialize_optimizer()


class TensorboardLogger:
    """
    Thin wrapper for MXBoard API to log training events.
    Flushes logging events to disk every 60 seconds.

    :param logdir: Directory to write Tensorboard event files to.
    :param source_vocab: Optional source vocabulary to log source embeddings.
    :param target_vocab: Optional target vocabulary to log target and output embeddings.
    """

    def __init__(self,
                 logdir: str,
                 source_vocab: Optional[vocab.Vocab] = None,
                 target_vocab: Optional[vocab.Vocab] = None) -> None:
        self.logdir = logdir
        self.source_labels = vocab.get_ordered_tokens_from_vocab(source_vocab) if source_vocab is not None else None
        self.target_labels = vocab.get_ordered_tokens_from_vocab(target_vocab) if source_vocab is not None else None
        try:
            import mxboard
            logger.info("Logging training events for Tensorboard at '%s'", self.logdir)
            self.sw = mxboard.SummaryWriter(logdir=self.logdir, flush_secs=60, verbose=False)
        except ImportError:
            logger.info("mxboard not found. Consider 'pip install mxboard' to log events to Tensorboard.")
            self.sw = None

    def log_metrics(self, metrics: Dict[str, Union[float, int, mx.nd.NDArray]], checkpoint: int):
        if self.sw is None:
            return

        for name, value in metrics.items():
            if isinstance(value, mx.nd.NDArray):
                self.sw.add_histogram(tag=name, values=value, bins=100, global_step=checkpoint)
            else:
                self.sw.add_scalar(tag=name, value=value, global_step=checkpoint)

    def log_graph(self, symbol: mx.sym.Symbol):
        if self.sw is None:
            return
        self.sw.add_graph(symbol)

    def log_source_embedding(self, embedding: mx.nd.NDArray, checkpoint: int):
        if self.sw is None or self.source_labels is None:
            return
        self.sw.add_embedding(tag="source", embedding=embedding, labels=self.source_labels, global_step=checkpoint)

    def log_target_embedding(self, embedding: mx.nd.NDArray, checkpoint: int):
        if self.sw is None or self.target_labels is None:
            return
        self.sw.add_embedding(tag="target", embedding=embedding, labels=self.target_labels, global_step=checkpoint)

    def log_output_embedding(self, embedding: mx.nd.NDArray, checkpoint: int):
        if self.sw is None or self.target_labels is None:
            return
        self.sw.add_embedding(tag="output", embedding=embedding, labels=self.target_labels, global_step=checkpoint)


class Speedometer:
    """
    Custom Speedometer to log samples and words per second.
    """

    def __init__(self, frequency: int = 50, auto_reset: bool = True) -> None:
        self.frequency = frequency
        self.init = False
        self.tic = 0.0
        self.last_count = 0
        self.auto_reset = auto_reset
        self.samples = 0
        self.tokens = 0
        self.msg = 'Epoch[%d] Batch [%d]\tSpeed: %.2f samples/sec %.2f tokens/sec %.2f updates/sec'

    def __call__(self, epoch: int, updates: int, samples: int, tokens: int, metric: Optional[mx.metric.EvalMetric]):
        count = updates
        if self.last_count > count:
            self.init = False
        self.last_count = count
        self.samples += samples
        self.tokens += tokens

        if self.init:
            if count % self.frequency == 0:
                toc = (time.time() - self.tic)
                updates_per_sec = self.frequency / toc
                samples_per_sec = self.samples / toc
                tokens_per_sec = self.tokens / toc
                self.samples = 0
                self.tokens = 0

                if metric is not None:
                    name_value = metric.get_name_value()
                    if self.auto_reset:
                        metric.reset()
                    logger.info(self.msg + '\t%s=%f' * len(name_value),
                                epoch, count, samples_per_sec, tokens_per_sec, updates_per_sec, *sum(name_value, ()))
                else:
                    logger.info(self.msg, epoch, count, samples_per_sec)

                self.tic = time.time()
        else:
            self.init = True
            self.tic = time.time()


class DecoderProcessManager(object):
    """
    Thin wrapper around a CheckpointDecoder instance to start non-blocking decodes and collect the results.

    :param output_folder: Folder where decoder outputs are written to.
    :param decoder: CheckpointDecoder instance.
    """

    def __init__(self,
                 output_folder: str,
                 decoder: checkpoint_decoder.CheckpointDecoder) -> None:
        self.output_folder = output_folder
        self.decoder = decoder
        self.ctx = mp.get_context('spawn')  # type: ignore
        self.decoder_metric_queue = self.ctx.Queue()
        self.decoder_process = None  # type: Optional[mp.Process]

    def start_decoder(self, checkpoint: int):
        """
        Starts a new CheckpointDecoder process and returns. No other process may exist.

        :param checkpoint: The checkpoint to decode.
        """
        assert self.decoder_process is None
        output_name = os.path.join(self.output_folder, C.DECODE_OUT_NAME % checkpoint)
        self.decoder_process = self.ctx.Process(target=_decode_and_evaluate,
                                                args=(self.decoder, checkpoint, output_name, self.decoder_metric_queue))
        self.decoder_process.name = 'Decoder-%d' % checkpoint
        logger.info("Starting process: %s", self.decoder_process.name)
        self.decoder_process.start()

    def collect_results(self) -> Optional[Tuple[int, Dict[str, float]]]:
        """
        Returns the decoded checkpoint and the decoder metrics or None if the queue is empty.
        """
        self.wait_to_finish()
        if self.decoder_metric_queue.empty():
            return None
        decoded_checkpoint, decoder_metrics = self.decoder_metric_queue.get()
        assert self.decoder_metric_queue.empty()
        logger.info("Decoder-%d finished: %s", decoded_checkpoint, decoder_metrics)
        return decoded_checkpoint, decoder_metrics

    def wait_to_finish(self):
        if self.decoder_process is None:
            return
        if not self.decoder_process.is_alive():
            self.decoder_process = None
            return
        name = self.decoder_process.name
        logger.warning("Waiting for process %s to finish.", name)
        wait_start = time.time()
        self.decoder_process.join()
        self.decoder_process = None
        wait_time = int(time.time() - wait_start)
        logger.warning("Had to wait %d seconds for the Checkpoint %s to finish. Consider increasing the "
                       "checkpoint frequency (updates between checkpoints, see %s) or reducing the size of the "
                       "validation samples that are decoded (see %s)." % (wait_time, name,
                                                                          C.TRAIN_ARGS_CHECKPOINT_FREQUENCY,
                                                                          C.TRAIN_ARGS_MONITOR_BLEU))


def _decode_and_evaluate(decoder: checkpoint_decoder.CheckpointDecoder,
                         checkpoint: int,
                         output_name: str,
                         queue: mp.Queue):
    """
    Decodes and evaluates using given checkpoint_decoder and puts result in the queue,
    indexed by the checkpoint.
    """
    metrics = decoder.decode_and_evaluate(checkpoint, output_name)
    queue.put((checkpoint, metrics))<|MERGE_RESOLUTION|>--- conflicted
+++ resolved
@@ -242,12 +242,6 @@
                                         compression_params=self._gradient_compression_params,
                                         fixed_param_names=fixed_param_names)
 
-
-<<<<<<< HEAD
-        print("We are before module bind.....")
-=======
-
->>>>>>> 85b04375
         self.module.bind(data_shapes=provide_data,
                          label_shapes=provide_label,
                          for_training=True,
